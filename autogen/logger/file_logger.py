from __future__ import annotations

import json
import logging
import os
import threading
import uuid
from typing import TYPE_CHECKING, Any, Callable, Dict, List, Optional, Tuple, TypeVar, Union

from openai import AzureOpenAI, OpenAI
from openai.types.chat import ChatCompletion

from autogen.logger.base_logger import BaseLogger
from autogen.logger.logger_utils import get_current_ts, to_dict

from .base_logger import LLMConfig

if TYPE_CHECKING:
    from autogen import Agent, ConversableAgent, OpenAIWrapper
    from autogen.oai.anthropic import AnthropicClient
    from autogen.oai.bedrock import BedrockClient
    from autogen.oai.cohere import CohereClient
    from autogen.oai.gemini import GeminiClient
    from autogen.oai.groq import GroqClient
    from autogen.oai.mistral import MistralAIClient
    from autogen.oai.ollama import OllamaClient
    from autogen.oai.together import TogetherClient

logger = logging.getLogger(__name__)

F = TypeVar("F", bound=Callable[..., Any])

__all__ = ("FileLogger",)


def safe_serialize(obj: Any) -> str:
    def default(o: Any) -> str:
        if hasattr(o, "to_json"):
            return str(o.to_json())
        else:
            return f"<<non-serializable: {type(o).__qualname__}>>"

    return json.dumps(obj, default=default)


class FileLogger(BaseLogger):
    def __init__(self, config: Dict[str, Any]):
        self.config = config
        self.session_id = str(uuid.uuid4())

        curr_dir = os.getcwd()
        self.log_dir = os.path.join(curr_dir, "autogen_logs")
        os.makedirs(self.log_dir, exist_ok=True)

        self.log_file = os.path.join(self.log_dir, self.config.get("filename", "runtime.log"))
        try:
            with open(self.log_file, "a"):
                pass
        except Exception as e:
            logger.error(f"[file_logger] Failed to create logging file: {e}")

        self.logger = logging.getLogger(__name__)
        self.logger.setLevel(logging.INFO)
        file_handler = logging.FileHandler(self.log_file)
        self.logger.addHandler(file_handler)

    def start(self) -> str:
        """Start the logger and return the session_id."""
        try:
            self.logger.info(f"Started new session with Session ID: {self.session_id}")
        except Exception as e:
            logger.error(f"[file_logger] Failed to create logging file: {e}")
        finally:
            return self.session_id

    def log_chat_completion(
        self,
        invocation_id: uuid.UUID,
        client_id: int,
        wrapper_id: int,
        source: Union[str, Agent],
        request: Dict[str, Union[float, str, List[Dict[str, str]]]],
        response: Union[str, ChatCompletion],
        is_cached: int,
        cost: float,
        start_time: str,
    ) -> None:
        """
        Log a chat completion.
        """
        thread_id = threading.get_ident()
        source_name = None
        if isinstance(source, str):
            source_name = source
        else:
            source_name = source.name
        try:
            log_data = json.dumps(
                {
                    "invocation_id": str(invocation_id),
                    "client_id": client_id,
                    "wrapper_id": wrapper_id,
                    "request": to_dict(request),
                    "response": str(response),
                    "is_cached": is_cached,
                    "cost": cost,
                    "start_time": start_time,
                    "end_time": get_current_ts(),
                    "thread_id": thread_id,
                    "source_name": source_name,
                }
            )

            self.logger.info(log_data)
        except Exception as e:
            self.logger.error(f"[file_logger] Failed to log chat completion: {e}")

    def log_new_agent(self, agent: ConversableAgent, init_args: Dict[str, Any] = {}) -> None:
        """
        Log a new agent instance.
        """
        thread_id = threading.get_ident()

        try:
            log_data = json.dumps(
                {
                    "id": id(agent),
                    "agent_name": agent.name if hasattr(agent, "name") and agent.name is not None else "",
                    "wrapper_id": to_dict(
                        agent.client.wrapper_id if hasattr(agent, "client") and agent.client is not None else ""
                    ),
                    "session_id": self.session_id,
                    "current_time": get_current_ts(),
                    "agent_type": type(agent).__name__,
                    "args": to_dict(init_args),
                    "thread_id": thread_id,
                }
            )
            self.logger.info(log_data)
        except Exception as e:
            self.logger.error(f"[file_logger] Failed to log new agent: {e}")

    def log_event(self, source: Union[str, Agent], name: str, **kwargs: Dict[str, Any]) -> None:
        """
        Log an event from an agent or a string source.
        """
        from autogen import Agent

        # This takes an object o as input and returns a string. If the object o cannot be serialized, instead of raising an error,
        # it returns a string indicating that the object is non-serializable, along with its type's qualified name obtained using __qualname__.
        json_args = json.dumps(kwargs, default=lambda o: f"<<non-serializable: {type(o).__qualname__}>>")
        thread_id = threading.get_ident()

        if isinstance(source, Agent):
            try:
                log_data = json.dumps(
                    {
                        "source_id": id(source),
                        "source_name": str(source.name) if hasattr(source, "name") else source,
                        "event_name": name,
                        "agent_module": source.__module__,
                        "agent_class": source.__class__.__name__,
                        "json_state": json_args,
                        "timestamp": get_current_ts(),
                        "thread_id": thread_id,
                    }
                )
                self.logger.info(log_data)
            except Exception as e:
                self.logger.error(f"[file_logger] Failed to log event {e}")
        else:
            try:
                log_data = json.dumps(
                    {
                        "source_id": id(source),
                        "source_name": str(source.name) if hasattr(source, "name") else source,
                        "event_name": name,
                        "json_state": json_args,
                        "timestamp": get_current_ts(),
                        "thread_id": thread_id,
                    }
                )
                self.logger.info(log_data)
            except Exception as e:
                self.logger.error(f"[file_logger] Failed to log event {e}")

    def log_new_wrapper(
        self, wrapper: OpenAIWrapper, init_args: Dict[str, Union[LLMConfig, List[LLMConfig]]] = {}
    ) -> None:
        """
        Log a new wrapper instance.
        """
        thread_id = threading.get_ident()

        try:
            log_data = json.dumps(
                {
                    "wrapper_id": id(wrapper),
                    "session_id": self.session_id,
                    "json_state": json.dumps(init_args),
                    "timestamp": get_current_ts(),
                    "thread_id": thread_id,
                }
            )
            self.logger.info(log_data)
        except Exception as e:
            self.logger.error(f"[file_logger] Failed to log event {e}")

    def log_new_client(
        self,
        client: (
            AzureOpenAI
            | OpenAI
            | GeminiClient
            | AnthropicClient
            | MistralAIClient
            | TogetherClient
            | GroqClient
            | CohereClient
<<<<<<< HEAD
            | OllamaClient
=======
            | BedrockClient
>>>>>>> 5861bd92
        ),
        wrapper: OpenAIWrapper,
        init_args: Dict[str, Any],
    ) -> None:
        """
        Log a new client instance.
        """
        thread_id = threading.get_ident()

        try:
            log_data = json.dumps(
                {
                    "client_id": id(client),
                    "wrapper_id": id(wrapper),
                    "session_id": self.session_id,
                    "class": type(client).__name__,
                    "json_state": json.dumps(init_args),
                    "timestamp": get_current_ts(),
                    "thread_id": thread_id,
                }
            )
            self.logger.info(log_data)
        except Exception as e:
            self.logger.error(f"[file_logger] Failed to log event {e}")

    def log_function_use(self, source: Union[str, Agent], function: F, args: Dict[str, Any], returns: Any) -> None:
        """
        Log a registered function(can be a tool) use from an agent or a string source.
        """
        thread_id = threading.get_ident()

        try:
            log_data = json.dumps(
                {
                    "source_id": id(source),
                    "source_name": str(source.name) if hasattr(source, "name") else source,
                    "agent_module": source.__module__,
                    "agent_class": source.__class__.__name__,
                    "timestamp": get_current_ts(),
                    "thread_id": thread_id,
                    "input_args": safe_serialize(args),
                    "returns": safe_serialize(returns),
                }
            )
            self.logger.info(log_data)
        except Exception as e:
            self.logger.error(f"[file_logger] Failed to log event {e}")

    def get_connection(self) -> None:
        """Method is intentionally left blank because there is no specific connection needed for the FileLogger."""
        pass

    def stop(self) -> None:
        """Close the file handler and remove it from the logger."""
        for handler in self.logger.handlers:
            if isinstance(handler, logging.FileHandler):
                handler.close()
                self.logger.removeHandler(handler)<|MERGE_RESOLUTION|>--- conflicted
+++ resolved
@@ -217,11 +217,8 @@
             | TogetherClient
             | GroqClient
             | CohereClient
-<<<<<<< HEAD
             | OllamaClient
-=======
             | BedrockClient
->>>>>>> 5861bd92
         ),
         wrapper: OpenAIWrapper,
         init_args: Dict[str, Any],
