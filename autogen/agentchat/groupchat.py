import logging
import random
import re
import sys
from dataclasses import dataclass, field
from typing import Callable, Dict, List, Literal, Optional, Tuple, Union

<<<<<<< HEAD
=======
from autogen.agentchat.agent import Agent
from autogen.agentchat.conversable_agent import ConversableAgent

>>>>>>> 858cec8d
from ..code_utils import content_str
from ..exception_utils import AgentNameConflict, NoEligibleSpeaker, UndefinedNextAgent
from ..graph_utils import check_graph_validity, invert_disallowed_to_allowed
from ..runtime_logging import log_new_agent, logging_enabled

logger = logging.getLogger(__name__)


@dataclass
class GroupChat:
    """(In preview) A group chat class that contains the following data fields:
    - agents: a list of participating agents.
    - messages: a list of messages in the group chat.
    - max_round: the maximum number of rounds.
    - admin_name: the name of the admin agent if there is one. Default is "Admin".
        KeyBoardInterrupt will make the admin agent take over.
    - func_call_filter: whether to enforce function call filter. Default is True.
        When set to True and when a message is a function call suggestion,
        the next speaker will be chosen from an agent which contains the corresponding function name
        in its `function_map`.
    - speaker_selection_method: the method for selecting the next speaker. Default is "auto".
        Could be any of the following (case insensitive), will raise ValueError if not recognized:
        - "auto": the next speaker is selected automatically by LLM.
        - "manual": the next speaker is selected manually by user input.
        - "random": the next speaker is selected randomly.
        - "round_robin": the next speaker is selected in a round robin fashion, i.e., iterating in the same order as provided in `agents`.
        - a customized speaker selection function (Callable): the function will be called to select the next speaker.
            The function should take the last speaker and the group chat as input and return one of the following:
                1. an `Agent` class, it must be one of the agents in the group chat.
                2. a string from ['auto', 'manual', 'random', 'round_robin'] to select a default method to use.
                3. None, which would terminate the conversation gracefully.
            ```python
            def custom_speaker_selection_func(
                last_speaker: Agent, groupchat: GroupChat
            ) -> Union[Agent, str, None]:
            ```
    - allow_repeat_speaker: whether to allow the same speaker to speak consecutively.
        Default is True, in which case all speakers are allowed to speak consecutively.
        If `allow_repeat_speaker` is a list of Agents, then only those listed agents are allowed to repeat.
        If set to False, then no speakers are allowed to repeat.
        `allow_repeat_speaker` and `allowed_or_disallowed_speaker_transitions` are mutually exclusive.
    - allowed_or_disallowed_speaker_transitions: dict.
        The keys are source agents, and the values are agents that the key agent can/can't transit to,
        depending on speaker_transitions_type. Default is None, which means all agents can transit to all other agents.
        `allow_repeat_speaker` and `allowed_or_disallowed_speaker_transitions` are mutually exclusive.
    - speaker_transitions_type: whether the speaker_transitions_type is a dictionary containing lists of allowed agents or disallowed agents.
        "allowed" means the `allowed_or_disallowed_speaker_transitions` is a dictionary containing lists of allowed agents.
        If set to "disallowed", then the `allowed_or_disallowed_speaker_transitions` is a dictionary containing lists of disallowed agents.
        Must be supplied if `allowed_or_disallowed_speaker_transitions` is not None.
    - enable_clear_history: enable possibility to clear history of messages for agents manually by providing
        "clear history" phrase in user prompt. This is experimental feature.
        See description of GroupChatManager.clear_agents_history function for more info.
    - send_introductions: send a round of introductions at the start of the group chat, so agents know who they can speak to (default: False)
    """

    agents: List[Agent]
    messages: List[Dict]
    max_round: Optional[int] = 10
    admin_name: Optional[str] = "Admin"
    func_call_filter: Optional[bool] = True
    speaker_selection_method: Union[Literal["auto", "manual", "random", "round_robin"], Callable] = "auto"
    allow_repeat_speaker: Optional[Union[bool, List[Agent]]] = None
    allowed_or_disallowed_speaker_transitions: Optional[Dict] = None
    speaker_transitions_type: Literal["allowed", "disallowed", None] = None
    enable_clear_history: Optional[bool] = False
<<<<<<< HEAD
    send_introductions: Optional[bool] = False
=======
    send_introductions: bool = False
>>>>>>> 858cec8d

    _VALID_SPEAKER_SELECTION_METHODS = ["auto", "manual", "random", "round_robin"]
    _VALID_SPEAKER_TRANSITIONS_TYPE = ["allowed", "disallowed", None]

    # Define a class attribute for the default introduction message
    DEFAULT_INTRO_MSG = (
        "Hello everyone. We have assembled a great team today to answer questions and solve tasks. In attendance are:"
    )

    allowed_speaker_transitions_dict: Dict = field(init=False)

    def __post_init__(self):
        # Post init steers clears of the automatically generated __init__ method from dataclass

        if self.allow_repeat_speaker is not None and not isinstance(self.allow_repeat_speaker, (bool, list)):
            raise ValueError("GroupChat allow_repeat_speaker should be a bool or a list of Agents.")

        # Here, we create allowed_speaker_transitions_dict from the supplied allowed_or_disallowed_speaker_transitions and speaker_transitions_type, and lastly checks for validity.

        # Check input
        if self.speaker_transitions_type is not None:
            self.speaker_transitions_type = self.speaker_transitions_type.lower()

        if self.speaker_transitions_type not in self._VALID_SPEAKER_TRANSITIONS_TYPE:
            raise ValueError(
                f"GroupChat speaker_transitions_type is set to '{self.speaker_transitions_type}'. "
                f"It should be one of {self._VALID_SPEAKER_TRANSITIONS_TYPE} (case insensitive). "
            )

        # If both self.allowed_or_disallowed_speaker_transitions is None and self.allow_repeat_speaker is None, set allow_repeat_speaker to True to ensure backward compatibility
        # Discussed in https://github.com/microsoft/autogen/pull/857#discussion_r1451541204
        if self.allowed_or_disallowed_speaker_transitions is None and self.allow_repeat_speaker is None:
            self.allow_repeat_speaker = True

        # self.allowed_or_disallowed_speaker_transitions and self.allow_repeat_speaker are mutually exclusive parameters.
        # Discussed in https://github.com/microsoft/autogen/pull/857#discussion_r1451266661
        if self.allowed_or_disallowed_speaker_transitions is not None and self.allow_repeat_speaker is not None:
            raise ValueError(
                "Don't provide both allowed_or_disallowed_speaker_transitions and allow_repeat_speaker in group chat. "
                "Please set one of them to None."
            )

        # Asks the user to specify whether the speaker_transitions_type is allowed or disallowed if speaker_transitions_type is supplied
        # Discussed in https://github.com/microsoft/autogen/pull/857#discussion_r1451259524
        if self.allowed_or_disallowed_speaker_transitions is not None and self.speaker_transitions_type is None:
            raise ValueError(
                "GroupChat allowed_or_disallowed_speaker_transitions is not None, but speaker_transitions_type is None. "
                "Please set speaker_transitions_type to either 'allowed' or 'disallowed'."
            )

        # Inferring self.allowed_speaker_transitions_dict
        # Create self.allowed_speaker_transitions_dict if allowed_or_disallowed_speaker_transitions is None, using allow_repeat_speaker
        if self.allowed_or_disallowed_speaker_transitions is None:
            self.allowed_speaker_transitions_dict = {}

            # Create a fully connected allowed_speaker_transitions_dict not including self loops
            for agent in self.agents:
                self.allowed_speaker_transitions_dict[agent] = [
                    other_agent for other_agent in self.agents if other_agent != agent
                ]

            # If self.allow_repeat_speaker is True, add self loops to all agents
            if self.allow_repeat_speaker is True:
                for agent in self.agents:
                    self.allowed_speaker_transitions_dict[agent].append(agent)

            # Else if self.allow_repeat_speaker is a list of Agents, add self loops to the agents in the list
            elif isinstance(self.allow_repeat_speaker, list):
                for agent in self.allow_repeat_speaker:
                    self.allowed_speaker_transitions_dict[agent].append(agent)

        # Create self.allowed_speaker_transitions_dict if allowed_or_disallowed_speaker_transitions is not None, using allowed_or_disallowed_speaker_transitions
        else:
            # Process based on speaker_transitions_type
            if self.speaker_transitions_type == "allowed":
                self.allowed_speaker_transitions_dict = self.allowed_or_disallowed_speaker_transitions
            else:
                # Logic for processing disallowed allowed_or_disallowed_speaker_transitions to allowed_speaker_transitions_dict
                self.allowed_speaker_transitions_dict = invert_disallowed_to_allowed(
                    self.allowed_or_disallowed_speaker_transitions, self.agents
                )

        # Check for validity
        check_graph_validity(
            allowed_speaker_transitions_dict=self.allowed_speaker_transitions_dict,
            agents=self.agents,
        )

    @property
    def agent_names(self) -> List[str]:
        """Return the names of the agents in the group chat."""
        return [agent.name for agent in self.agents]

    def reset(self):
        """Reset the group chat."""
        self.messages.clear()

    def append(self, message: Dict, speaker: Agent):
        """Append a message to the group chat.
        We cast the content to str here so that it can be managed by text-based
        model.
        """
        # set the name to speaker's name if the role is not function
        # if the role is tool, it is OK to modify the name
        if message["role"] != "function":
            message["name"] = speaker.name
        message["content"] = content_str(message["content"])
        self.messages.append(message)

    def agent_by_name(
        self, name: str, recursive: bool = False, raise_on_name_conflict: bool = False
    ) -> Optional[Agent]:
        """Returns the agent with a given name. If recursive is True, it will search in nested teams."""
        agents = self.nested_agents() if recursive else self.agents
        filtered_agents = [agent for agent in agents if agent.name == name]

        if raise_on_name_conflict and len(filtered_agents) > 1:
            raise AgentNameConflict()

        return filtered_agents[0] if filtered_agents else None

    def nested_agents(self) -> List[Agent]:
        """Returns all agents in the group chat manager."""
        agents = self.agents.copy()
        for agent in agents:
            if isinstance(agent, GroupChatManager):
                # Recursive call for nested teams
                agents.extend(agent.groupchat.nested_agents())
        return agents

    def next_agent(self, agent: Agent, agents: Optional[List[Agent]] = None) -> Agent:
        """Return the next agent in the list."""
        if agents is None:
            agents = self.agents

        # Ensure the provided list of agents is a subset of self.agents
        if not set(agents).issubset(set(self.agents)):
            raise UndefinedNextAgent()

        # What index is the agent? (-1 if not present)
        idx = self.agent_names.index(agent.name) if agent.name in self.agent_names else -1

        # Return the next agent
        if agents == self.agents:
            return agents[(idx + 1) % len(agents)]
        else:
            offset = idx + 1
            for i in range(len(self.agents)):
                if self.agents[(offset + i) % len(self.agents)] in agents:
                    return self.agents[(offset + i) % len(self.agents)]

        # Explicitly handle cases where no valid next agent exists in the provided subset.
        raise UndefinedNextAgent()

    def select_speaker_msg(self, agents: Optional[List[Agent]] = None) -> str:
        """Return the system message for selecting the next speaker. This is always the *first* message in the context."""
        if agents is None:
            agents = self.agents
        return f"""You are in a role play game. The following roles are available:
{self._participant_roles(agents)}.

Read the following conversation.
Then select the next role from {[agent.name for agent in agents]} to play. Only return the role."""

    def select_speaker_prompt(self, agents: Optional[List[Agent]] = None) -> str:
        """Return the floating system prompt selecting the next speaker. This is always the *last* message in the context."""
        if agents is None:
            agents = self.agents
        return f"Read the above conversation. Then select the next role from {[agent.name for agent in agents]} to play. Only return the role."

    def introductions_msg(self, agents: Optional[List[Agent]] = None) -> str:
        """Return the system message for selecting the next speaker. This is always the *first* message in the context."""
        if agents is None:
            agents = self.agents

<<<<<<< HEAD
        return f"""Hello everyone. We have assembled a great team today to answer questions and solve tasks. In attendance are:

{self._participant_roles(agents)}
"""
=======
        # Use the class attribute instead of a hardcoded string
        intro_msg = self.DEFAULT_INTRO_MSG
        participant_roles = self._participant_roles(agents)

        return f"{intro_msg}\n\n{participant_roles}"
>>>>>>> 858cec8d

    def manual_select_speaker(self, agents: Optional[List[Agent]] = None) -> Union[Agent, None]:
        """Manually select the next speaker."""
        if agents is None:
            agents = self.agents

        print("Please select the next speaker from the following list:")
        _n_agents = len(agents)
        for i in range(_n_agents):
            print(f"{i+1}: {agents[i].name}")
        try_count = 0
        # Assume the user will enter a valid number within 3 tries, otherwise use auto selection to avoid blocking.
        while try_count <= 3:
            try_count += 1
            if try_count >= 3:
                print(f"You have tried {try_count} times. The next speaker will be selected automatically.")
                break
            try:
                i = input("Enter the number of the next speaker (enter nothing or `q` to use auto selection): ")
                if i == "" or i == "q":
                    break
                i = int(i)
                if i > 0 and i <= _n_agents:
                    return agents[i - 1]
                else:
                    raise ValueError
            except ValueError:
                print(f"Invalid input. Please enter a number between 1 and {_n_agents}.")
        return None

    def random_select_speaker(self, agents: Optional[List[Agent]] = None) -> Union[Agent, None]:
        """Randomly select the next speaker."""
        if agents is None:
            agents = self.agents
        return random.choice(agents)

    def _prepare_and_select_agents(
        self,
        last_speaker: Agent,
    ) -> Tuple[Optional[Agent], List[Agent], Optional[List[Dict]]]:
        # If self.speaker_selection_method is a callable, call it to get the next speaker.
        # If self.speaker_selection_method is a string, return it.
        speaker_selection_method = self.speaker_selection_method
        if isinstance(self.speaker_selection_method, Callable):
            selected_agent = self.speaker_selection_method(last_speaker, self)
            if selected_agent is None:
                raise NoEligibleSpeaker("Custom speaker selection function returned None. Terminating conversation.")
            elif isinstance(selected_agent, Agent):
                if selected_agent in self.agents:
                    return selected_agent, self.agents, None
                else:
                    raise ValueError(
                        f"Custom speaker selection function returned an agent {selected_agent.name} not in the group chat."
                    )
            elif isinstance(selected_agent, str):
                # If returned a string, assume it is a speaker selection method
                speaker_selection_method = selected_agent
            else:
                raise ValueError(
                    f"Custom speaker selection function returned an object of type {type(selected_agent)} instead of Agent or str."
                )

        if speaker_selection_method.lower() not in self._VALID_SPEAKER_SELECTION_METHODS:
            raise ValueError(
                f"GroupChat speaker_selection_method is set to '{speaker_selection_method}'. "
                f"It should be one of {self._VALID_SPEAKER_SELECTION_METHODS} (case insensitive). "
            )

        # If provided a list, make sure the agent is in the list
        allow_repeat_speaker = (
            self.allow_repeat_speaker
            if isinstance(self.allow_repeat_speaker, bool) or self.allow_repeat_speaker is None
            else last_speaker in self.allow_repeat_speaker
        )

        agents = self.agents
        n_agents = len(agents)
        # Warn if GroupChat is underpopulated
        if n_agents < 2:
            raise ValueError(
                f"GroupChat is underpopulated with {n_agents} agents. "
                "Please add more agents to the GroupChat or use direct communication instead."
            )
        elif n_agents == 2 and speaker_selection_method.lower() != "round_robin" and allow_repeat_speaker:
            logger.warning(
                f"GroupChat is underpopulated with {n_agents} agents. "
                "Consider setting speaker_selection_method to 'round_robin' or allow_repeat_speaker to False, "
                "or use direct communication, unless repeated speaker is desired."
            )

        if (
            self.func_call_filter
            and self.messages
            and ("function_call" in self.messages[-1] or "tool_calls" in self.messages[-1])
        ):
            funcs = []
            if "function_call" in self.messages[-1]:
                funcs += [self.messages[-1]["function_call"]["name"]]
            if "tool_calls" in self.messages[-1]:
                funcs += [
                    tool["function"]["name"] for tool in self.messages[-1]["tool_calls"] if tool["type"] == "function"
                ]

            # find agents with the right function_map which contains the function name
            agents = [agent for agent in self.agents if agent.can_execute_function(funcs)]
            if len(agents) == 1:
                # only one agent can execute the function
                return agents[0], agents, None
            elif not agents:
                # find all the agents with function_map
                agents = [agent for agent in self.agents if agent.function_map]
                if len(agents) == 1:
                    return agents[0], agents, None
                elif not agents:
                    raise ValueError(
                        f"No agent can execute the function {', '.join(funcs)}. "
                        "Please check the function_map of the agents."
                    )
        # remove the last speaker from the list to avoid selecting the same speaker if allow_repeat_speaker is False
        agents = [agent for agent in agents if agent != last_speaker] if allow_repeat_speaker is False else agents

        # Filter agents with allowed_speaker_transitions_dict

        is_last_speaker_in_group = last_speaker in self.agents

        # this condition means last_speaker is a sink in the graph, then no agents are eligible
        if last_speaker not in self.allowed_speaker_transitions_dict and is_last_speaker_in_group:
            raise NoEligibleSpeaker(f"Last speaker {last_speaker.name} is not in the allowed_speaker_transitions_dict.")
        # last_speaker is not in the group, so all agents are eligible
        elif last_speaker not in self.allowed_speaker_transitions_dict and not is_last_speaker_in_group:
            graph_eligible_agents = []
        else:
            # Extract agent names from the list of agents
            graph_eligible_agents = [
                agent for agent in agents if agent in self.allowed_speaker_transitions_dict[last_speaker]
            ]

        # If there is only one eligible agent, just return it to avoid the speaker selection prompt
        if len(graph_eligible_agents) == 1:
            return graph_eligible_agents[0], graph_eligible_agents, None

        # If there are no eligible agents, return None, which means all agents will be taken into consideration in the next step
        if len(graph_eligible_agents) == 0:
            graph_eligible_agents = None

        # Use the selected speaker selection method
        select_speaker_messages = None
        if speaker_selection_method.lower() == "manual":
            selected_agent = self.manual_select_speaker(graph_eligible_agents)
        elif speaker_selection_method.lower() == "round_robin":
            selected_agent = self.next_agent(last_speaker, graph_eligible_agents)
        elif speaker_selection_method.lower() == "random":
            selected_agent = self.random_select_speaker(graph_eligible_agents)
        else:
            selected_agent = None
            select_speaker_messages = self.messages.copy()
            # If last message is a tool call or function call, blank the call so the api doesn't throw
            if select_speaker_messages[-1].get("function_call", False):
                select_speaker_messages[-1] = dict(select_speaker_messages[-1], function_call=None)
            if select_speaker_messages[-1].get("tool_calls", False):
                select_speaker_messages[-1] = dict(select_speaker_messages[-1], tool_calls=None)
            select_speaker_messages = select_speaker_messages + [
                {"role": "system", "content": self.select_speaker_prompt(graph_eligible_agents)}
            ]
        return selected_agent, graph_eligible_agents, select_speaker_messages

    def select_speaker(self, last_speaker: Agent, selector: ConversableAgent) -> Agent:
        """Select the next speaker."""
        selected_agent, agents, messages = self._prepare_and_select_agents(last_speaker)
        if selected_agent:
            return selected_agent
        # auto speaker selection
        selector.update_system_message(self.select_speaker_msg(agents))
        final, name = selector.generate_oai_reply(messages)
        return self._finalize_speaker(last_speaker, final, name, agents)

    async def a_select_speaker(self, last_speaker: Agent, selector: ConversableAgent) -> Agent:
        """Select the next speaker."""
        selected_agent, agents, messages = self._prepare_and_select_agents(last_speaker)
        if selected_agent:
            return selected_agent
        # auto speaker selection
        selector.update_system_message(self.select_speaker_msg(agents))
        final, name = await selector.a_generate_oai_reply(messages)
        return self._finalize_speaker(last_speaker, final, name, agents)

    def _finalize_speaker(self, last_speaker: Agent, final: bool, name: str, agents: Optional[List[Agent]]) -> Agent:
        if not final:
            # the LLM client is None, thus no reply is generated. Use round robin instead.
            return self.next_agent(last_speaker, agents)

        # If exactly one agent is mentioned, use it. Otherwise, leave the OAI response unmodified
        mentions = self._mentioned_agents(name, agents)
        if len(mentions) == 1:
            name = next(iter(mentions))
        else:
            logger.warning(
                f"GroupChat select_speaker failed to resolve the next speaker's name. This is because the speaker selection OAI call returned:\n{name}"
            )

        # Return the result
        agent = self.agent_by_name(name)
        return agent if agent else self.next_agent(last_speaker, agents)

    def _participant_roles(self, agents: List[Agent] = None) -> str:
        # Default to all agents registered
        if agents is None:
            agents = self.agents

        roles = []
        for agent in agents:
            if agent.description.strip() == "":
                logger.warning(
                    f"The agent '{agent.name}' has an empty description, and may not work well with GroupChat."
                )
            roles.append(f"{agent.name}: {agent.description}".strip())
        return "\n".join(roles)

    def _mentioned_agents(self, message_content: Union[str, List], agents: Optional[List[Agent]]) -> Dict:
        """Counts the number of times each agent is mentioned in the provided message content.

        Args:
            message_content (Union[str, List]): The content of the message, either as a single string or a list of strings.
            agents (List[Agent]): A list of Agent objects, each having a 'name' attribute to be searched in the message content.

        Returns:
            Dict: a counter for mentioned agents.
        """
        if agents is None:
            agents = self.agents

        # Cast message content to str
        if isinstance(message_content, dict):
            message_content = message_content["content"]
        message_content = content_str(message_content)

        mentions = dict()
        for agent in agents:
            regex = (
                r"(?<=\W)" + re.escape(agent.name) + r"(?=\W)"
            )  # Finds agent mentions, taking word boundaries into account
            count = len(re.findall(regex, f" {message_content} "))  # Pad the message to help with matching
            if count > 0:
                mentions[agent.name] = count
        return mentions


class GroupChatManager(ConversableAgent):
    """(In preview) A chat manager agent that can manage a group chat of multiple agents."""

    def __init__(
        self,
        groupchat: GroupChat,
        name: Optional[str] = "chat_manager",
        # unlimited consecutive auto reply by default
        max_consecutive_auto_reply: Optional[int] = sys.maxsize,
        human_input_mode: Optional[str] = "NEVER",
        system_message: Optional[Union[str, List]] = "Group chat manager.",
        **kwargs,
    ):
        if (
            kwargs.get("llm_config")
            and isinstance(kwargs["llm_config"], dict)
            and (kwargs["llm_config"].get("functions") or kwargs["llm_config"].get("tools"))
        ):
            raise ValueError(
                "GroupChatManager is not allowed to make function/tool calls. Please remove the 'functions' or 'tools' config in 'llm_config' you passed in."
            )

        super().__init__(
            name=name,
            max_consecutive_auto_reply=max_consecutive_auto_reply,
            human_input_mode=human_input_mode,
            system_message=system_message,
            **kwargs,
        )
        if logging_enabled():
            log_new_agent(self, locals())
        # Store groupchat
        self._groupchat = groupchat

        # Order of register_reply is important.
        # Allow sync chat if initiated using initiate_chat
        self.register_reply(Agent, GroupChatManager.run_chat, config=groupchat, reset_config=GroupChat.reset)
        # Allow async chat if initiated using a_initiate_chat
        self.register_reply(
            Agent,
            GroupChatManager.a_run_chat,
            config=groupchat,
            reset_config=GroupChat.reset,
            ignore_async_in_sync_chat=True,
        )

    @property
    def groupchat(self) -> GroupChat:
        """Returns the group chat managed by the group chat manager."""
        return self._groupchat

    def chat_messages_for_summary(self, agent: Agent) -> List[Dict]:
        """The list of messages in the group chat as a conversation to summarize.
        The agent is ignored.
        """
        return self._groupchat.messages

    def _prepare_chat(
        self,
        recipient: ConversableAgent,
        clear_history: bool,
        prepare_recipient: bool = True,
        reply_at_receive: bool = True,
    ) -> None:
        super()._prepare_chat(recipient, clear_history, prepare_recipient, reply_at_receive)

        if clear_history:
            self._groupchat.reset()

        for agent in self._groupchat.agents:
            if (recipient != agent or prepare_recipient) and isinstance(agent, ConversableAgent):
                agent._prepare_chat(self, clear_history, False, reply_at_receive)

    def run_chat(
        self,
        messages: Optional[List[Dict]] = None,
        sender: Optional[Agent] = None,
        config: Optional[GroupChat] = None,
    ) -> Tuple[bool, Optional[str]]:
        """Run a group chat."""
        if messages is None:
            messages = self._oai_messages[sender]
        message = messages[-1]
        speaker = sender
        groupchat = config
        send_introductions = getattr(groupchat, "send_introductions", False)

        if send_introductions:
            # Broadcast the intro
            intro = groupchat.introductions_msg()
            for agent in groupchat.agents:
                self.send(intro, agent, request_reply=False, silent=True)
            # NOTE: We do not also append to groupchat.messages,
            # since groupchat handles its own introductions

        if self.client_cache is not None:
            for a in groupchat.agents:
                a.previous_cache = a.client_cache
                a.client_cache = self.client_cache
        for i in range(groupchat.max_round):
            groupchat.append(message, speaker)
            # broadcast the message to all agents except the speaker
            for agent in groupchat.agents:
                if agent != speaker:
                    self.send(message, agent, request_reply=False, silent=True)
            if self._is_termination_msg(message) or i == groupchat.max_round - 1:
                # The conversation is over or it's the last round
                break
            try:
                # select the next speaker
                speaker = groupchat.select_speaker(speaker, self)
                # let the speaker speak
                reply = speaker.generate_reply(sender=self)
            except KeyboardInterrupt:
                # let the admin agent speak if interrupted
                if groupchat.admin_name in groupchat.agent_names:
                    # admin agent is one of the participants
                    speaker = groupchat.agent_by_name(groupchat.admin_name)
                    reply = speaker.generate_reply(sender=self)
                else:
                    # admin agent is not found in the participants
                    raise
            except NoEligibleSpeaker:
                # No eligible speaker, terminate the conversation
                break

            if reply is None:
                # no reply is generated, exit the chat
                break

            # check for "clear history" phrase in reply and activate clear history function if found
            if (
                groupchat.enable_clear_history
                and isinstance(reply, dict)
                and reply["content"]
                and "CLEAR HISTORY" in reply["content"].upper()
            ):
                reply["content"] = self.clear_agents_history(reply, groupchat)

            # The speaker sends the message without requesting a reply
            speaker.send(reply, self, request_reply=False)
            message = self.last_message(speaker)
        if self.client_cache is not None:
            for a in groupchat.agents:
                a.client_cache = a.previous_cache
                a.previous_cache = None
        return True, None

    async def a_run_chat(
        self,
        messages: Optional[List[Dict]] = None,
        sender: Optional[Agent] = None,
        config: Optional[GroupChat] = None,
    ):
        """Run a group chat asynchronously."""
        if messages is None:
            messages = self._oai_messages[sender]
        message = messages[-1]
        speaker = sender
        groupchat = config
        send_introductions = getattr(groupchat, "send_introductions", False)

        if send_introductions:
            # Broadcast the intro
            intro = groupchat.introductions_msg()
            for agent in groupchat.agents:
<<<<<<< HEAD
                self.a_send(intro, agent, request_reply=False, silent=True)
=======
                await self.a_send(intro, agent, request_reply=False, silent=True)
>>>>>>> 858cec8d
            # NOTE: We do not also append to groupchat.messages,
            # since groupchat handles its own introductions

        if self.client_cache is not None:
            for a in groupchat.agents:
                a.previous_cache = a.client_cache
                a.client_cache = self.client_cache
        for i in range(groupchat.max_round):
            groupchat.append(message, speaker)

            if self._is_termination_msg(message):
                # The conversation is over
                break

            # broadcast the message to all agents except the speaker
            for agent in groupchat.agents:
                if agent != speaker:
                    await self.a_send(message, agent, request_reply=False, silent=True)
            if i == groupchat.max_round - 1:
                # the last round
                break
            try:
                # select the next speaker
                speaker = await groupchat.a_select_speaker(speaker, self)
                # let the speaker speak
                reply = await speaker.a_generate_reply(sender=self)
            except KeyboardInterrupt:
                # let the admin agent speak if interrupted
                if groupchat.admin_name in groupchat.agent_names:
                    # admin agent is one of the participants
                    speaker = groupchat.agent_by_name(groupchat.admin_name)
                    reply = await speaker.a_generate_reply(sender=self)
                else:
                    # admin agent is not found in the participants
                    raise
            if reply is None:
                break
            # The speaker sends the message without requesting a reply
            await speaker.a_send(reply, self, request_reply=False)
            message = self.last_message(speaker)
        if self.client_cache is not None:
            for a in groupchat.agents:
                a.client_cache = a.previous_cache
                a.previous_cache = None
        return True, None

    def _raise_exception_on_async_reply_functions(self) -> None:
        """Raise an exception if any async reply functions are registered.

        Raises:
            RuntimeError: if any async reply functions are registered.
        """
        super()._raise_exception_on_async_reply_functions()

        for agent in self._groupchat.agents:
            agent._raise_exception_on_async_reply_functions()

    def clear_agents_history(self, reply: dict, groupchat: GroupChat) -> str:
        """Clears history of messages for all agents or selected one. Can preserve selected number of last messages.
        That function is called when user manually provide "clear history" phrase in his reply.
        When "clear history" is provided, the history of messages for all agents is cleared.
        When "clear history <agent_name>" is provided, the history of messages for selected agent is cleared.
        When "clear history <nr_of_messages_to_preserve>" is provided, the history of messages for all agents is cleared
        except last <nr_of_messages_to_preserve> messages.
        When "clear history <agent_name> <nr_of_messages_to_preserve>" is provided, the history of messages for selected
        agent is cleared except last <nr_of_messages_to_preserve> messages.
        Phrase "clear history" and optional arguments are cut out from the reply before it passed to the chat.

        Args:
            reply (dict): reply message dict to analyze.
            groupchat (GroupChat): GroupChat object.
        """
        reply_content = reply["content"]
        # Split the reply into words
        words = reply_content.split()
        # Find the position of "clear" to determine where to start processing
        clear_word_index = next(i for i in reversed(range(len(words))) if words[i].upper() == "CLEAR")
        # Extract potential agent name and steps
        words_to_check = words[clear_word_index + 2 : clear_word_index + 4]
        nr_messages_to_preserve = None
        nr_messages_to_preserve_provided = False
        agent_to_memory_clear = None

        for word in words_to_check:
            if word.isdigit():
                nr_messages_to_preserve = int(word)
                nr_messages_to_preserve_provided = True
            elif word[:-1].isdigit():  # for the case when number of messages is followed by dot or other sign
                nr_messages_to_preserve = int(word[:-1])
                nr_messages_to_preserve_provided = True
            else:
                for agent in groupchat.agents:
                    if agent.name == word:
                        agent_to_memory_clear = agent
                        break
                    elif agent.name == word[:-1]:  # for the case when agent name is followed by dot or other sign
                        agent_to_memory_clear = agent
                        break
        # preserve last tool call message if clear history called inside of tool response
        if "tool_responses" in reply and not nr_messages_to_preserve:
            nr_messages_to_preserve = 1
            logger.warning(
                "The last tool call message will be saved to prevent errors caused by tool response without tool call."
            )
        # clear history
        if agent_to_memory_clear:
            if nr_messages_to_preserve:
                print(
                    f"Clearing history for {agent_to_memory_clear.name} except last {nr_messages_to_preserve} messages."
                )
            else:
                print(f"Clearing history for {agent_to_memory_clear.name}.")
            agent_to_memory_clear.clear_history(nr_messages_to_preserve=nr_messages_to_preserve)
        else:
            if nr_messages_to_preserve:
                print(f"Clearing history for all agents except last {nr_messages_to_preserve} messages.")
                # clearing history for groupchat here
                temp = groupchat.messages[-nr_messages_to_preserve:]
                groupchat.messages.clear()
                groupchat.messages.extend(temp)
            else:
                print("Clearing history for all agents.")
                # clearing history for groupchat here
                groupchat.messages.clear()
            # clearing history for agents
            for agent in groupchat.agents:
                agent.clear_history(nr_messages_to_preserve=nr_messages_to_preserve)

        # Reconstruct the reply without the "clear history" command and parameters
        skip_words_number = 2 + int(bool(agent_to_memory_clear)) + int(nr_messages_to_preserve_provided)
        reply_content = " ".join(words[:clear_word_index] + words[clear_word_index + skip_words_number :])

        return reply_content<|MERGE_RESOLUTION|>--- conflicted
+++ resolved
@@ -5,12 +5,9 @@
 from dataclasses import dataclass, field
 from typing import Callable, Dict, List, Literal, Optional, Tuple, Union
 
-<<<<<<< HEAD
-=======
 from autogen.agentchat.agent import Agent
 from autogen.agentchat.conversable_agent import ConversableAgent
 
->>>>>>> 858cec8d
 from ..code_utils import content_str
 from ..exception_utils import AgentNameConflict, NoEligibleSpeaker, UndefinedNextAgent
 from ..graph_utils import check_graph_validity, invert_disallowed_to_allowed
@@ -76,11 +73,7 @@
     allowed_or_disallowed_speaker_transitions: Optional[Dict] = None
     speaker_transitions_type: Literal["allowed", "disallowed", None] = None
     enable_clear_history: Optional[bool] = False
-<<<<<<< HEAD
-    send_introductions: Optional[bool] = False
-=======
     send_introductions: bool = False
->>>>>>> 858cec8d
 
     _VALID_SPEAKER_SELECTION_METHODS = ["auto", "manual", "random", "round_robin"]
     _VALID_SPEAKER_TRANSITIONS_TYPE = ["allowed", "disallowed", None]
@@ -256,18 +249,11 @@
         if agents is None:
             agents = self.agents
 
-<<<<<<< HEAD
-        return f"""Hello everyone. We have assembled a great team today to answer questions and solve tasks. In attendance are:
-
-{self._participant_roles(agents)}
-"""
-=======
         # Use the class attribute instead of a hardcoded string
         intro_msg = self.DEFAULT_INTRO_MSG
         participant_roles = self._participant_roles(agents)
 
         return f"{intro_msg}\n\n{participant_roles}"
->>>>>>> 858cec8d
 
     def manual_select_speaker(self, agents: Optional[List[Agent]] = None) -> Union[Agent, None]:
         """Manually select the next speaker."""
@@ -681,11 +667,7 @@
             # Broadcast the intro
             intro = groupchat.introductions_msg()
             for agent in groupchat.agents:
-<<<<<<< HEAD
-                self.a_send(intro, agent, request_reply=False, silent=True)
-=======
                 await self.a_send(intro, agent, request_reply=False, silent=True)
->>>>>>> 858cec8d
             # NOTE: We do not also append to groupchat.messages,
             # since groupchat handles its own introductions
 
