--- conflicted
+++ resolved
@@ -1,12 +1,6 @@
-<<<<<<< HEAD
+from datetime import datetime
+from typing import Callable, Dict, Literal, Optional, Union
 from .conversable_agent import ConversableAgent
-from datetime import datetime
-=======
->>>>>>> f8b4b425
-from typing import Callable, Dict, Literal, Optional, Union
-
-from .conversable_agent import ConversableAgent
-
 
 class AssistantAgent(ConversableAgent):
     """(In preview) Assistant agent, designed to solve a task with LLM.
