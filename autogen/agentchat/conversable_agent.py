import asyncio
import copy
import functools
import inspect
import json
import logging
import re
from collections import defaultdict
from functools import partial
from typing import Any, Callable, Dict, List, Literal, Optional, Tuple, Type, TypeVar, Union
import warnings
from openai import BadRequestError

from autogen.exception_utils import InvalidCarryOverType, SenderRequired

from ..coding.base import CodeExecutor
from ..coding.factory import CodeExecutorFactory

from ..oai.client import OpenAIWrapper, ModelClient
from ..runtime_logging import logging_enabled, log_new_agent
from ..cache.cache import Cache
from ..code_utils import (
    UNKNOWN,
    content_str,
    check_can_use_docker_or_throw,
    decide_use_docker,
    execute_code,
    extract_code,
    infer_lang,
)
from .utils import gather_usage_summary, consolidate_chat_info
from .chat import ChatResult, initiate_chats, a_initiate_chats


from ..function_utils import get_function_schema, load_basemodels_if_needed, serialize_to_str
from .agent import Agent, LLMAgent
from .._pydantic import model_dump
from ..io.base import IOStream
from ..io.console import IOConsole

try:
    from termcolor import colored
except ImportError:

    def colored(x, *args, **kwargs):
        return x


__all__ = ("ConversableAgent",)

logger = logging.getLogger(__name__)

F = TypeVar("F", bound=Callable[..., Any])


class ConversableAgent(LLMAgent):
    """(In preview) A class for generic conversable agents which can be configured as assistant or user proxy.

    After receiving each message, the agent will send a reply to the sender unless the msg is a termination msg.
    For example, AssistantAgent and UserProxyAgent are subclasses of this class,
    configured with different default settings.

    To modify auto reply, override `generate_reply` method.
    To disable/enable human response in every turn, set `human_input_mode` to "NEVER" or "ALWAYS".
    To modify the way to get human input, override `get_human_input` method.
    To modify the way to execute code blocks, single code block, or function call, override `execute_code_blocks`,
    `run_code`, and `execute_function` methods respectively.
    """

    DEFAULT_CONFIG = {}  # An empty configuration
    MAX_CONSECUTIVE_AUTO_REPLY = 100  # maximum number of consecutive auto replies (subject to future change)

    DEFAULT_SUMMARY_PROMPT = "Summarize the takeaway from the conversation. Do not add any introductory phrases."
    DEFAULT_SUMMARY_METHOD = "last_msg"
    llm_config: Union[Dict, Literal[False]]

    def __init__(
        self,
        name: str,
        system_message: Optional[Union[str, List]] = "You are a helpful AI Assistant.",
        is_termination_msg: Optional[Callable[[Dict], bool]] = None,
        max_consecutive_auto_reply: Optional[int] = None,
        human_input_mode: Literal["ALWAYS", "NEVER", "TERMINATE"] = "TERMINATE",
        function_map: Optional[Dict[str, Callable]] = None,
        code_execution_config: Union[Dict, Literal[False]] = False,
        llm_config: Optional[Union[Dict, Literal[False]]] = None,
        default_auto_reply: Union[str, Dict] = "",
        description: Optional[str] = None,
        iostream: Optional[IOStream] = None,
    ):
        """
        Args:
            name (str): name of the agent.
            system_message (str or list): system message for the ChatCompletion inference.
            is_termination_msg (function): a function that takes a message in the form of a dictionary
                and returns a boolean value indicating if this received message is a termination message.
                The dict can contain the following keys: "content", "role", "name", "function_call".
            max_consecutive_auto_reply (int): the maximum number of consecutive auto replies.
                default to None (no limit provided, class attribute MAX_CONSECUTIVE_AUTO_REPLY will be used as the limit in this case).
                When set to 0, no auto reply will be generated.
            human_input_mode (str): whether to ask for human inputs every time a message is received.
                Possible values are "ALWAYS", "TERMINATE", "NEVER".
                (1) When "ALWAYS", the agent prompts for human input every time a message is received.
                    Under this mode, the conversation stops when the human input is "exit",
                    or when is_termination_msg is True and there is no human input.
                (2) When "TERMINATE", the agent only prompts for human input only when a termination message is received or
                    the number of auto reply reaches the max_consecutive_auto_reply.
                (3) When "NEVER", the agent will never prompt for human input. Under this mode, the conversation stops
                    when the number of auto reply reaches the max_consecutive_auto_reply or when is_termination_msg is True.
            function_map (dict[str, callable]): Mapping function names (passed to openai) to callable functions, also used for tool calls.
            code_execution_config (dict or False): config for the code execution.
                To disable code execution, set to False. Otherwise, set to a dictionary with the following keys:
                - work_dir (Optional, str): The working directory for the code execution.
                    If None, a default working directory will be used.
                    The default working directory is the "extensions" directory under
                    "path_to_autogen".
                - use_docker (Optional, list, str or bool): The docker image to use for code execution.
                    Default is True, which means the code will be executed in a docker container. A default list of images will be used.
                    If a list or a str of image name(s) is provided, the code will be executed in a docker container
                    with the first image successfully pulled.
                    If False, the code will be executed in the current environment.
                    We strongly recommend using docker for code execution.
                - timeout (Optional, int): The maximum execution time in seconds.
                - last_n_messages (Experimental, int or str): The number of messages to look back for code execution.
                    If set to 'auto', it will scan backwards through all messages arriving since the agent last spoke, which is typically the last time execution was attempted. (Default: auto)
            llm_config (dict or False or None): llm inference configuration.
                Please refer to [OpenAIWrapper.create](/docs/reference/oai/client#create)
                for available options.
                To disable llm-based auto reply, set to False.
            default_auto_reply (str or dict): default auto reply when no code execution or llm-based reply is generated.
            description (str): a short description of the agent. This description is used by other agents
                (e.g. the GroupChatManager) to decide when to call upon this agent. (Default: system_message)
            iostream (IOStream): The input/output stream for the agent. If None, a ConsoleIO will be used.
        """
        self._name = name
        # a dictionary of conversations, default value is list
        self._oai_messages = defaultdict(list)
        self._oai_system_message = [{"content": system_message, "role": "system"}]
        self._iostream = iostream or IOConsole()
        self._description = description if description is not None else system_message
        self._is_termination_msg = (
            is_termination_msg
            if is_termination_msg is not None
            else (lambda x: content_str(x.get("content")) == "TERMINATE")
        )

        if llm_config is False:
            self.llm_config = False
            self.client = None
        else:
            self.llm_config = self.DEFAULT_CONFIG.copy()
            if isinstance(llm_config, dict):
                self.llm_config.update(llm_config)
            if "model" not in self.llm_config and (
                not self.llm_config.get("config_list")
                or any(not config.get("model") for config in self.llm_config["config_list"])
            ):
                raise ValueError(
                    "Please either set llm_config to False, or specify a non-empty 'model' either in 'llm_config' or in each config of 'config_list'."
                )
            self.client = OpenAIWrapper(iostream=self._iostream, **self.llm_config)

        if logging_enabled():
            log_new_agent(self, locals())

        # Initialize standalone client cache object.
        self.client_cache = None

        self.human_input_mode = human_input_mode
        self._max_consecutive_auto_reply = (
            max_consecutive_auto_reply if max_consecutive_auto_reply is not None else self.MAX_CONSECUTIVE_AUTO_REPLY
        )
        self._consecutive_auto_reply_counter = defaultdict(int)
        self._max_consecutive_auto_reply_dict = defaultdict(self.max_consecutive_auto_reply)
        self._function_map = (
            {}
            if function_map is None
            else {name: callable for name, callable in function_map.items() if self._assert_valid_name(name)}
        )
        self._default_auto_reply = default_auto_reply
        self._reply_func_list = []
        self._ignore_async_func_in_sync_chat_list = []
        self._human_input = []
        self.reply_at_receive = defaultdict(bool)
        self.register_reply([Agent, None], ConversableAgent.generate_oai_reply)
        self.register_reply([Agent, None], ConversableAgent.a_generate_oai_reply, ignore_async_in_sync_chat=True)

        # Setting up code execution.
        # Do not register code execution reply if code execution is disabled.
        if code_execution_config is not False:
            # If code_execution_config is None, set it to an empty dict.
            if code_execution_config is None:
                warnings.warn(
                    "Using None to signal a default code_execution_config is deprecated. "
                    "Use {} to use default or False to disable code execution.",
                    stacklevel=2,
                )
                code_execution_config = {}
            if not isinstance(code_execution_config, dict):
                raise ValueError("code_execution_config must be a dict or False.")

            # We have got a valid code_execution_config.
            self._code_execution_config = code_execution_config

            if self._code_execution_config.get("executor") is not None:
                if "use_docker" in self._code_execution_config:
                    raise ValueError(
                        "'use_docker' in code_execution_config is not valid when 'executor' is set. Use the appropriate arg in the chosen executor instead."
                    )

                if "work_dir" in self._code_execution_config:
                    raise ValueError(
                        "'work_dir' in code_execution_config is not valid when 'executor' is set. Use the appropriate arg in the chosen executor instead."
                    )

                if "timeout" in self._code_execution_config:
                    raise ValueError(
                        "'timeout' in code_execution_config is not valid when 'executor' is set. Use the appropriate arg in the chosen executor instead."
                    )

                # Use the new code executor.
                self._code_executor = CodeExecutorFactory.create(self._code_execution_config)
                self.register_reply([Agent, None], ConversableAgent._generate_code_execution_reply_using_executor)
            else:
                # Legacy code execution using code_utils.
                use_docker = self._code_execution_config.get("use_docker", None)
                use_docker = decide_use_docker(use_docker)
                check_can_use_docker_or_throw(use_docker)
                self._code_execution_config["use_docker"] = use_docker
                self.register_reply([Agent, None], ConversableAgent.generate_code_execution_reply)
        else:
            # Code execution is disabled.
            self._code_execution_config = False

        self.register_reply([Agent, None], ConversableAgent.generate_tool_calls_reply)
        self.register_reply([Agent, None], ConversableAgent.a_generate_tool_calls_reply, ignore_async_in_sync_chat=True)
        self.register_reply([Agent, None], ConversableAgent.generate_function_call_reply)
        self.register_reply(
            [Agent, None], ConversableAgent.a_generate_function_call_reply, ignore_async_in_sync_chat=True
        )
        self.register_reply([Agent, None], ConversableAgent.check_termination_and_human_reply)
        self.register_reply(
            [Agent, None], ConversableAgent.a_check_termination_and_human_reply, ignore_async_in_sync_chat=True
        )

        # Registered hooks are kept in lists, indexed by hookable method, to be called in their order of registration.
        # New hookable methods should be added to this list as required to support new agent capabilities.
        self.hook_lists = {
            "process_last_received_message": [],
            "process_all_messages_before_reply": [],
            "process_message_before_send": [],
        }

    @property
    def name(self) -> str:
        """Get the name of the agent."""
        return self._name

    @property
    def description(self) -> str:
        """Get the description of the agent."""
        return self._description

    @description.setter
    def description(self, description: str):
        """Set the description of the agent."""
        self._description = description

    @property
    def code_executor(self) -> CodeExecutor:
        """The code executor used by this agent. Raise if code execution is disabled."""
        if not hasattr(self, "_code_executor"):
            raise ValueError(
                "No code executor as code execution is disabled. "
                "To enable code execution, set code_execution_config."
            )
        return self._code_executor

    @property
    def iostream(self) -> IOStream:
        """The input/output stream for the agent."""
        return self._iostream

    @iostream.setter
    def iostream(self, iostream: IOStream) -> None:
        self._iostream = iostream
        if self.client is not None:
            self.client.iostream = iostream

    def register_reply(
        self,
        trigger: Union[Type[Agent], str, Agent, Callable[[Agent], bool], List],
        reply_func: Callable,
        position: int = 0,
        config: Optional[Any] = None,
        reset_config: Optional[Callable] = None,
        *,
        ignore_async_in_sync_chat: bool = False,
    ):
        """Register a reply function.

        The reply function will be called when the trigger matches the sender.
        The function registered later will be checked earlier by default.
        To change the order, set the position to a positive integer.

        Both sync and async reply functions can be registered. The sync reply function will be triggered
        from both sync and async chats. However, an async reply function will only be triggered from async
        chats (initiated with `ConversableAgent.a_initiate_chat`). If an `async` reply function is registered
        and a chat is initialized with a sync function, `ignore_async_in_sync_chat` determines the behaviour as follows:
        - if `ignore_async_in_sync_chat` is set to `False` (default value), an exception will be raised, and
        - if `ignore_async_in_sync_chat` is set to `True`, the reply function will be ignored.

        Args:
            trigger (Agent class, str, Agent instance, callable, or list): the trigger.
                - If a class is provided, the reply function will be called when the sender is an instance of the class.
                - If a string is provided, the reply function will be called when the sender's name matches the string.
                - If an agent instance is provided, the reply function will be called when the sender is the agent instance.
                - If a callable is provided, the reply function will be called when the callable returns True.
                - If a list is provided, the reply function will be called when any of the triggers in the list is activated.
                - If None is provided, the reply function will be called only when the sender is None.
                Note: Be sure to register `None` as a trigger if you would like to trigger an auto-reply function with non-empty messages and `sender=None`.
            reply_func (Callable): the reply function.
                The function takes a recipient agent, a list of messages, a sender agent and a config as input and returns a reply message.
            position: the position of the reply function in the reply function list.
            config: the config to be passed to the reply function, see below.
            reset_config: the function to reset the config, see below.
            ignore_async_in_sync_chat: whether to ignore the async reply function in sync chats. If `False`, an exception
                will be raised if an async reply function is registered and a chat is initialized with a sync
                function.
        ```python
        def reply_func(
            recipient: ConversableAgent,
            messages: Optional[List[Dict]] = None,
            sender: Optional[Agent] = None,
            config: Optional[Any] = None,
        ) -> Tuple[bool, Union[str, Dict, None]]:
        ```
            position (int): the position of the reply function in the reply function list.
                The function registered later will be checked earlier by default.
                To change the order, set the position to a positive integer.
            config (Any): the config to be passed to the reply function.
                When an agent is reset, the config will be reset to the original value.
            reset_config (Callable): the function to reset the config.
                The function returns None. Signature: ```def reset_config(config: Any)```
        """
        if not isinstance(trigger, (type, str, Agent, Callable, list)):
            raise ValueError("trigger must be a class, a string, an agent, a callable or a list.")
        self._reply_func_list.insert(
            position,
            {
                "trigger": trigger,
                "reply_func": reply_func,
                "config": copy.copy(config),
                "init_config": config,
                "reset_config": reset_config,
            },
        )
        if ignore_async_in_sync_chat and inspect.iscoroutinefunction(reply_func):
            self._ignore_async_func_in_sync_chat_list.append(reply_func)

    @staticmethod
    def _summary_from_nested_chats(
        chat_queue: List[Dict[str, Any]], recipient: Agent, messages: Union[str, Callable], sender: Agent, config: Any
    ) -> Tuple[bool, str]:
        """A simple chat reply function.
        This function initiate one or a sequence of chats between the "recipient" and the agents in the
        chat_queue.

        It extracts and returns a summary from the nested chat based on the "summary_method" in each chat in chat_queue.

        Returns:
            Tuple[bool, str]: A tuple where the first element indicates the completion of the chat, and the second element contains the summary of the last chat if any chats were initiated.
        """
        last_msg = messages[-1].get("content")
        chat_to_run = []
        for i, c in enumerate(chat_queue):
            current_c = c.copy()
            message = current_c.get("message")
            # If message is not provided in chat_queue, we by default use the last message from the original chat history as the first message in this nested chat (for the first chat in the chat queue).
            # NOTE: This setting is prone to change.
            if message is None and i == 0:
                message = last_msg
            if callable(message):
                message = message(recipient, messages, sender, config)
            # We only run chat that has a valid message. NOTE: This is prone to change dependin on applications.
            if message:
                current_c["message"] = message
                chat_to_run.append(current_c)
        if not chat_to_run:
            return True, None
        res = recipient.initiate_chats(chat_to_run)
        return True, res[-1].summary

    def register_nested_chats(
        self,
        chat_queue: List[Dict[str, Any]],
        trigger: Union[Type[Agent], str, Agent, Callable[[Agent], bool], List],
        reply_func_from_nested_chats: Union[str, Callable] = "summary_from_nested_chats",
        position: int = 2,
        **kwargs,
    ) -> None:
        """Register a nested chat reply function.
        Args:
            chat_queue (list): a list of chat objects to be initiated.
            trigger (Agent class, str, Agent instance, callable, or list): refer to `register_reply` for details.
            reply_func_from_nested_chats (Callable, str): the reply function for the nested chat.
                The function takes a chat_queue for nested chat, recipient agent, a list of messages, a sender agent and a config as input and returns a reply message.
                Default to "summary_from_nested_chats", which corresponds to a built-in reply function that get summary from the nested chat_queue.
            ```python
            def reply_func_from_nested_chats(
                chat_queue: List[Dict],
                recipient: ConversableAgent,
                messages: Optional[List[Dict]] = None,
                sender: Optional[Agent] = None,
                config: Optional[Any] = None,
            ) -> Tuple[bool, Union[str, Dict, None]]:
            ```
            position (int): Ref to `register_reply` for details. Default to 2. It means we first check the termination and human reply, then check the registered nested chat reply.
            kwargs: Ref to `register_reply` for details.
        """
        if reply_func_from_nested_chats == "summary_from_nested_chats":
            reply_func_from_nested_chats = self._summary_from_nested_chats
        if not callable(reply_func_from_nested_chats):
            raise ValueError("reply_func_from_nested_chats must be a callable")
        reply_func = partial(reply_func_from_nested_chats, chat_queue)
        self.register_reply(
            trigger,
            reply_func,
            position,
            kwargs.get("config"),
            kwargs.get("reset_config"),
            ignore_async_in_sync_chat=kwargs.get("ignore_async_in_sync_chat"),
        )

    @property
    def system_message(self) -> str:
        """Return the system message."""
        return self._oai_system_message[0]["content"]

    def update_system_message(self, system_message: str) -> None:
        """Update the system message.

        Args:
            system_message (str): system message for the ChatCompletion inference.
        """
        self._oai_system_message[0]["content"] = system_message

    def update_max_consecutive_auto_reply(self, value: int, sender: Optional[Agent] = None):
        """Update the maximum number of consecutive auto replies.

        Args:
            value (int): the maximum number of consecutive auto replies.
            sender (Agent): when the sender is provided, only update the max_consecutive_auto_reply for that sender.
        """
        if sender is None:
            self._max_consecutive_auto_reply = value
            for k in self._max_consecutive_auto_reply_dict:
                self._max_consecutive_auto_reply_dict[k] = value
        else:
            self._max_consecutive_auto_reply_dict[sender] = value

    def max_consecutive_auto_reply(self, sender: Optional[Agent] = None) -> int:
        """The maximum number of consecutive auto replies."""
        return self._max_consecutive_auto_reply if sender is None else self._max_consecutive_auto_reply_dict[sender]

    @property
    def chat_messages(self) -> Dict[Agent, List[Dict]]:
        """A dictionary of conversations from agent to list of messages."""
        return self._oai_messages

    def chat_messages_for_summary(self, agent: Agent) -> List[Dict]:
        """A list of messages as a conversation to summarize."""
        return self._oai_messages[agent]

    def last_message(self, agent: Optional[Agent] = None) -> Optional[Dict]:
        """The last message exchanged with the agent.

        Args:
            agent (Agent): The agent in the conversation.
                If None and more than one agent's conversations are found, an error will be raised.
                If None and only one conversation is found, the last message of the only conversation will be returned.

        Returns:
            The last message exchanged with the agent.
        """
        if agent is None:
            n_conversations = len(self._oai_messages)
            if n_conversations == 0:
                return None
            if n_conversations == 1:
                for conversation in self._oai_messages.values():
                    return conversation[-1]
            raise ValueError("More than one conversation is found. Please specify the sender to get the last message.")
        if agent not in self._oai_messages.keys():
            raise KeyError(
                f"The agent '{agent.name}' is not present in any conversation. No history available for this agent."
            )
        return self._oai_messages[agent][-1]

    @property
    def use_docker(self) -> Union[bool, str, None]:
        """Bool value of whether to use docker to execute the code,
        or str value of the docker image name to use, or None when code execution is disabled.
        """
        return None if self._code_execution_config is False else self._code_execution_config.get("use_docker")

    @staticmethod
    def _message_to_dict(message: Union[Dict, str]) -> Dict:
        """Convert a message to a dictionary.

        The message can be a string or a dictionary. The string will be put in the "content" field of the new dictionary.
        """
        if isinstance(message, str):
            return {"content": message}
        elif isinstance(message, dict):
            return message
        else:
            return dict(message)

    @staticmethod
    def _normalize_name(name):
        """
        LLMs sometimes ask functions while ignoring their own format requirements, this function should be used to replace invalid characters with "_".

        Prefer _assert_valid_name for validating user configuration or input
        """
        return re.sub(r"[^a-zA-Z0-9_-]", "_", name)[:64]

    @staticmethod
    def _assert_valid_name(name):
        """
        Ensure that configured names are valid, raises ValueError if not.

        For munging LLM responses use _normalize_name to ensure LLM specified names don't break the API.
        """
        if not re.match(r"^[a-zA-Z0-9_-]+$", name):
            raise ValueError(f"Invalid name: {name}. Only letters, numbers, '_' and '-' are allowed.")
        if len(name) > 64:
            raise ValueError(f"Invalid name: {name}. Name must be less than 64 characters.")
        return name

    def _append_oai_message(self, message: Union[Dict, str], role, conversation_id: Agent) -> bool:
        """Append a message to the ChatCompletion conversation.

        If the message received is a string, it will be put in the "content" field of the new dictionary.
        If the message received is a dictionary but does not have any of the three fields "content", "function_call", or "tool_calls",
            this message is not a valid ChatCompletion message.
        If only "function_call" or "tool_calls" is provided, "content" will be set to None if not provided, and the role of the message will be forced "assistant".

        Args:
            message (dict or str): message to be appended to the ChatCompletion conversation.
            role (str): role of the message, can be "assistant" or "function".
            conversation_id (Agent): id of the conversation, should be the recipient or sender.

        Returns:
            bool: whether the message is appended to the ChatCompletion conversation.
        """
        message = self._message_to_dict(message)
        # create oai message to be appended to the oai conversation that can be passed to oai directly.
        oai_message = {
            k: message[k]
            for k in ("content", "function_call", "tool_calls", "tool_responses", "tool_call_id", "name", "context")
            if k in message and message[k] is not None
        }
        if "content" not in oai_message:
            if "function_call" in oai_message or "tool_calls" in oai_message:
                oai_message["content"] = None  # if only function_call is provided, content will be set to None.
            else:
                return False

        if message.get("role") in ["function", "tool"]:
            oai_message["role"] = message.get("role")
        else:
            oai_message["role"] = role

        if oai_message.get("function_call", False) or oai_message.get("tool_calls", False):
            oai_message["role"] = "assistant"  # only messages with role 'assistant' can have a function call.
        self._oai_messages[conversation_id].append(oai_message)
        return True

    def _process_message_before_send(
        self, message: Union[Dict, str], recipient: Agent, silent: bool
    ) -> Union[Dict, str]:
        """Process the message before sending it to the recipient."""
        hook_list = self.hook_lists["process_message_before_send"]
        for hook in hook_list:
            message = hook(sender=self, message=message, recipient=recipient, silent=silent)
        return message

    def send(
        self,
        message: Union[Dict, str],
        recipient: Agent,
        request_reply: Optional[bool] = None,
        silent: Optional[bool] = False,
    ):
        """Send a message to another agent.

        Args:
            message (dict or str): message to be sent.
                The message could contain the following fields:
                - content (str or List): Required, the content of the message. (Can be None)
                - function_call (str): the name of the function to be called.
                - name (str): the name of the function to be called.
                - role (str): the role of the message, any role that is not "function"
                    will be modified to "assistant".
                - context (dict): the context of the message, which will be passed to
                    [OpenAIWrapper.create](../oai/client#create).
                    For example, one agent can send a message A as:
        ```python
        {
            "content": lambda context: context["use_tool_msg"],
            "context": {
                "use_tool_msg": "Use tool X if they are relevant."
            }
        }
        ```
                    Next time, one agent can send a message B with a different "use_tool_msg".
                    Then the content of message A will be refreshed to the new "use_tool_msg".
                    So effectively, this provides a way for an agent to send a "link" and modify
                    the content of the "link" later.
            recipient (Agent): the recipient of the message.
            request_reply (bool or None): whether to request a reply from the recipient.
            silent (bool or None): (Experimental) whether to print the message sent.

        Raises:
            ValueError: if the message can't be converted into a valid ChatCompletion message.
        """
        message = self._process_message_before_send(message, recipient, silent)
        # When the agent composes and sends the message, the role of the message is "assistant"
        # unless it's "function".
        valid = self._append_oai_message(message, "assistant", recipient)
        if valid:
            recipient.receive(message, self, request_reply, silent)
        else:
            raise ValueError(
                "Message can't be converted into a valid ChatCompletion message. Either content or function_call must be provided."
            )

    async def a_send(
        self,
        message: Union[Dict, str],
        recipient: Agent,
        request_reply: Optional[bool] = None,
        silent: Optional[bool] = False,
    ):
        """(async) Send a message to another agent.

        Args:
            message (dict or str): message to be sent.
                The message could contain the following fields:
                - content (str or List): Required, the content of the message. (Can be None)
                - function_call (str): the name of the function to be called.
                - name (str): the name of the function to be called.
                - role (str): the role of the message, any role that is not "function"
                    will be modified to "assistant".
                - context (dict): the context of the message, which will be passed to
                    [OpenAIWrapper.create](../oai/client#create).
                    For example, one agent can send a message A as:
        ```python
        {
            "content": lambda context: context["use_tool_msg"],
            "context": {
                "use_tool_msg": "Use tool X if they are relevant."
            }
        }
        ```
                    Next time, one agent can send a message B with a different "use_tool_msg".
                    Then the content of message A will be refreshed to the new "use_tool_msg".
                    So effectively, this provides a way for an agent to send a "link" and modify
                    the content of the "link" later.
            recipient (Agent): the recipient of the message.
            request_reply (bool or None): whether to request a reply from the recipient.
            silent (bool or None): (Experimental) whether to print the message sent.

        Raises:
            ValueError: if the message can't be converted into a valid ChatCompletion message.
        """
        message = self._process_message_before_send(message, recipient, silent)
        # When the agent composes and sends the message, the role of the message is "assistant"
        # unless it's "function".
        valid = self._append_oai_message(message, "assistant", recipient)
        if valid:
            await recipient.a_receive(message, self, request_reply, silent)
        else:
            raise ValueError(
                "Message can't be converted into a valid ChatCompletion message. Either content or function_call must be provided."
            )

    def _print_received_message(self, message: Union[Dict, str], sender: Agent):
        iostream = self._iostream
        # print the message received
        iostream.print(colored(sender.name, "yellow"), "(to", f"{self.name}):\n", flush=True)
        message = self._message_to_dict(message)

        if message.get("tool_responses"):  # Handle tool multi-call responses
            for tool_response in message["tool_responses"]:
                self._print_received_message(tool_response, sender)
            if message.get("role") == "tool":
                return  # If role is tool, then content is just a concatenation of all tool_responses

        if message.get("role") in ["function", "tool"]:
            if message["role"] == "function":
                id_key = "name"
            else:
                id_key = "tool_call_id"

            func_print = f"***** Response from calling {message['role']} \"{message[id_key]}\" *****"
            iostream.print(colored(func_print, "green"), flush=True)
            iostream.print(message["content"], flush=True)
            iostream.print(colored("*" * len(func_print), "green"), flush=True)
        else:
            content = message.get("content")
            if content is not None:
                if "context" in message:
                    content = OpenAIWrapper.instantiate(
                        content,
                        message["context"],
                        self.llm_config and self.llm_config.get("allow_format_str_template", False),
                    )
                iostream.print(content_str(content), flush=True)
            if "function_call" in message and message["function_call"]:
                function_call = dict(message["function_call"])
                func_print = (
                    f"***** Suggested function Call: {function_call.get('name', '(No function name found)')} *****"
                )
                iostream.print(colored(func_print, "green"), flush=True)
                iostream.print(
                    "Arguments: \n",
                    function_call.get("arguments", "(No arguments found)"),
                    flush=True,
                    sep="",
                )
                iostream.print(colored("*" * len(func_print), "green"), flush=True)
            if "tool_calls" in message and message["tool_calls"]:
                for tool_call in message["tool_calls"]:
                    id = tool_call.get("id", "(No id found)")
                    function_call = dict(tool_call.get("function", {}))
                    func_print = f"***** Suggested tool Call ({id}): {function_call.get('name', '(No function name found)')} *****"
                    iostream.print(colored(func_print, "green"), flush=True)
                    iostream.print(
                        "Arguments: \n",
                        function_call.get("arguments", "(No arguments found)"),
                        flush=True,
                        sep="",
                    )
                    iostream.print(colored("*" * len(func_print), "green"), flush=True)

        iostream.print("\n", "-" * 80, flush=True, sep="")

    def _process_received_message(self, message: Union[Dict, str], sender: Agent, silent: bool):
        # When the agent receives a message, the role of the message is "user". (If 'role' exists and is 'function', it will remain unchanged.)
        valid = self._append_oai_message(message, "user", sender)
        if not valid:
            raise ValueError(
                "Received message can't be converted into a valid ChatCompletion message. Either content or function_call must be provided."
            )
        if not silent:
            self._print_received_message(message, sender)

    def receive(
        self,
        message: Union[Dict, str],
        sender: Agent,
        request_reply: Optional[bool] = None,
        silent: Optional[bool] = False,
    ):
        """Receive a message from another agent.

        Once a message is received, this function sends a reply to the sender or stop.
        The reply can be generated automatically or entered manually by a human.

        Args:
            message (dict or str): message from the sender. If the type is dict, it may contain the following reserved fields (either content or function_call need to be provided).
                1. "content": content of the message, can be None.
                2. "function_call": a dictionary containing the function name and arguments. (deprecated in favor of "tool_calls")
                3. "tool_calls": a list of dictionaries containing the function name and arguments.
                4. "role": role of the message, can be "assistant", "user", "function", "tool".
                    This field is only needed to distinguish between "function" or "assistant"/"user".
                5. "name": In most cases, this field is not needed. When the role is "function", this field is needed to indicate the function name.
                6. "context" (dict): the context of the message, which will be passed to
                    [OpenAIWrapper.create](../oai/client#create).
            sender: sender of an Agent instance.
            request_reply (bool or None): whether a reply is requested from the sender.
                If None, the value is determined by `self.reply_at_receive[sender]`.
            silent (bool or None): (Experimental) whether to print the message received.

        Raises:
            ValueError: if the message can't be converted into a valid ChatCompletion message.
        """
        self._process_received_message(message, sender, silent)
        if request_reply is False or request_reply is None and self.reply_at_receive[sender] is False:
            return
        reply = self.generate_reply(messages=self.chat_messages[sender], sender=sender)
        if reply is not None:
            self.send(reply, sender, silent=silent)

    async def a_receive(
        self,
        message: Union[Dict, str],
        sender: Agent,
        request_reply: Optional[bool] = None,
        silent: Optional[bool] = False,
    ):
        """(async) Receive a message from another agent.

        Once a message is received, this function sends a reply to the sender or stop.
        The reply can be generated automatically or entered manually by a human.

        Args:
            message (dict or str): message from the sender. If the type is dict, it may contain the following reserved fields (either content or function_call need to be provided).
                1. "content": content of the message, can be None.
                2. "function_call": a dictionary containing the function name and arguments. (deprecated in favor of "tool_calls")
                3. "tool_calls": a list of dictionaries containing the function name and arguments.
                4. "role": role of the message, can be "assistant", "user", "function".
                    This field is only needed to distinguish between "function" or "assistant"/"user".
                5. "name": In most cases, this field is not needed. When the role is "function", this field is needed to indicate the function name.
                6. "context" (dict): the context of the message, which will be passed to
                    [OpenAIWrapper.create](../oai/client#create).
            sender: sender of an Agent instance.
            request_reply (bool or None): whether a reply is requested from the sender.
                If None, the value is determined by `self.reply_at_receive[sender]`.
            silent (bool or None): (Experimental) whether to print the message received.

        Raises:
            ValueError: if the message can't be converted into a valid ChatCompletion message.
        """
        self._process_received_message(message, sender, silent)
        if request_reply is False or request_reply is None and self.reply_at_receive[sender] is False:
            return
        reply = await self.a_generate_reply(sender=sender)
        if reply is not None:
            await self.a_send(reply, sender, silent=silent)

    def _prepare_chat(
        self,
        recipient: "ConversableAgent",
        clear_history: bool,
        prepare_recipient: bool = True,
        reply_at_receive: bool = True,
    ) -> None:
        self.reset_consecutive_auto_reply_counter(recipient)
        self.reply_at_receive[recipient] = reply_at_receive
        if clear_history:
            self.clear_history(recipient)
            self._human_input = []
        if prepare_recipient:
            recipient._prepare_chat(self, clear_history, False, reply_at_receive)

    def _raise_exception_on_async_reply_functions(self) -> None:
        """Raise an exception if any async reply functions are registered.

        Raises:
            RuntimeError: if any async reply functions are registered.
        """
        reply_functions = {f["reply_func"] for f in self._reply_func_list}.difference(
            self._ignore_async_func_in_sync_chat_list
        )

        async_reply_functions = [f for f in reply_functions if inspect.iscoroutinefunction(f)]
        if async_reply_functions != []:
            msg = (
                "Async reply functions can only be used with ConversableAgent.a_initiate_chat(). The following async reply functions are found: "
                + ", ".join([f.__name__ for f in async_reply_functions])
            )

            raise RuntimeError(msg)

    def initiate_chat(
        self,
        recipient: "ConversableAgent",
        clear_history: bool = True,
        silent: Optional[bool] = False,
        cache: Optional[Cache] = None,
        max_turns: Optional[int] = None,
        summary_method: Optional[Union[str, Callable]] = DEFAULT_SUMMARY_METHOD,
        summary_args: Optional[dict] = {},
        message: Optional[Union[Dict, str, Callable]] = None,
        **context,
    ) -> ChatResult:
        """Initiate a chat with the recipient agent.

        Reset the consecutive auto reply counter.
        If `clear_history` is True, the chat history with the recipient agent will be cleared.


        Args:
            recipient: the recipient agent.
            clear_history (bool): whether to clear the chat history with the agent. Default is True.
            silent (bool or None): (Experimental) whether to print the messages for this conversation. Default is False.
            cache (Cache or None): the cache client to be used for this conversation. Default is None.
            max_turns (int or None): the maximum number of turns for the chat between the two agents. One turn means one conversation round trip. Note that this is different from
            [max_consecutive_auto_reply](#max_consecutive_auto_reply) which is the maximum number of consecutive auto replies; and it is also different from [max_rounds in GroupChat](./groupchat#groupchat-objects) which is the maximum number of rounds in a group chat session.
            If max_turns is set to None, the chat will continue until a termination condition is met. Default is None.
            summary_method (string or callable) : a method to get a summary from the chat. Default is DEFAULT_SUMMARY_METHOD, i.e., "last_msg".
                        - Supported string are "last_msg" and "reflection_with_llm":
                            when set "last_msg", it returns the last message of the dialog as the summary.
                            when set "reflection_with_llm", it returns a summary extracted using an llm client.
                            `llm_config` must be set in either the recipient or sender.
                            "reflection_with_llm" requires the llm_config to be set in either the sender or the recipient.
                        - A callable summary_method should take the recipient and sender agent in a chat as input and return a string of summary. E.g,
                        ```python
                        def my_summary_method(
                            sender: ConversableAgent,
                            recipient: ConversableAgent,
                            summary_args: dict,
                        ):
                            return recipient.last_message(sender)["content"]
                        ```
            summary_args (dict): a dictionary of arguments to be passed to the summary_method.
                    E.g., a string of text used to prompt a LLM-based agent (the sender or receiver agent) to reflext
                    on the conversation and extract a summary when summary_method is "reflection_with_llm".
                    Default is DEFAULT_SUMMARY_PROMPT, i.e., "Summarize takeaway from the conversation. Do not add any introductory phrases. If the intended request is NOT properly addressed, please point it out."
            message (str, dict or Callable): the initial message to be sent to the recipient. Needs to be provided. Otherwise, input() will be called to get the initial message.
                - If a string or a dict is provided, it will be used as the initial message. `generate_init_message` is called to generate the initial message for the agent based on this string and the context.
                    If dict, it may contain the following reserved fields (either content or function_call need to be provided).
                    1. "content": content of the message, can be None.
                    2. "function_call": a dictionary containing the function name and arguments. (deprecated in favor of "tool_calls")
                    3. "tool_calls": a list of dictionaries containing the function name and arguments.
                    4. "role": role of the message, can be "assistant", "user", "function".
                        This field is only needed to distinguish between "function" or "assistant"/"user".
                    5. "name": In most cases, this field is not needed. When the role is "function", this field is needed to indicate the function name.
                    6. "context" (dict): the context of the message, which will be passed to
                        [OpenAIWrapper.create](../oai/client#create).
                - If a callable is provided, it will be called to get the initial message in the form of a string or a dict. If the returned value is a dict, it should contain the following reserved fields:
                    If the returned type is dict, it may contain the reserved fields mentioned above.

                    Example of a callable message (returning a string):
                    ```python
                    def my_message(sender: ConversableAgent, recipient: ConversableAgent, context: dict) -> Union[str, Dict]:
                        carryover = context.get("carryover", "")
                        if isinstance(message, list):
                            carryover = carryover[-1]
                        final_msg = "Write a blogpost." + "\nContext: \n" + carryover
                        return final_msg
                    ```

                    Example of a callable message (returning a dict):
                    ```python
                    def my_message(sender: ConversableAgent, recipient: ConversableAgent, context: dict) -> Union[str, Dict]:
                        final_msg = {}
                        carryover = context.get("carryover", "")
                        carryover = context.get("carryover", "")
                        if isinstance(message, list):
                            carryover = carryover[-1]
                        final_msg["content"] = "Write a blogpost." + "\nContext: \n" + carryover
                        final_msg["context"] = {"prefix": "Today I feel"}
                        return final_msg
                    ```
            **context: any context information. It has the following reserved fields:
                "carryover": a string or a list of string to specify the carryover information to be passed to this chat.
                    If provided, we will combine this carryover (by attaching a "context: "string and the carryover content after the message content) with the "message" content when generating the initial chat
                    message in `generate_init_message`.

        Raises:
            RuntimeError: if any async reply functions are registered and not ignored in sync chat.

        Returns:
            ChatResult: an ChatResult object.
        """
        _chat_info = context.copy()
        _chat_info["recipient"] = recipient
        _chat_info["sender"] = self
        consolidate_chat_info(_chat_info, uniform_sender=self)
        for agent in [self, recipient]:
            agent._raise_exception_on_async_reply_functions()
            agent.previous_cache = agent.client_cache
            agent.client_cache = cache
        if isinstance(max_turns, int):
            self._prepare_chat(recipient, clear_history, reply_at_receive=False)
            for _ in range(max_turns):
                if _ == 0:
                    if isinstance(message, Callable):
                        msg2send = message(_chat_info["sender"], _chat_info["recipient"], context)
                    else:
                        msg2send = self.generate_init_message(message, **context)
                else:
                    msg2send = self.generate_reply(messages=self.chat_messages[recipient], sender=recipient)
                if msg2send is None:
                    break
                self.send(msg2send, recipient, request_reply=True, silent=silent)
        else:
            self._prepare_chat(recipient, clear_history)
            if isinstance(message, Callable):
                msg2send = message(_chat_info["sender"], _chat_info["recipient"], context)
            else:
                msg2send = self.generate_init_message(message, **context)
            self.send(msg2send, recipient, silent=silent)
        summary = self._summarize_chat(
            summary_method,
            summary_args,
            recipient,
            cache=cache,
        )
        for agent in [self, recipient]:
            agent.client_cache = agent.previous_cache
            agent.previous_cache = None
        chat_result = ChatResult(
            chat_history=self.chat_messages[recipient],
            summary=summary,
            cost=gather_usage_summary([self, recipient]),
            human_input=self._human_input,
        )
        return chat_result

    async def a_initiate_chat(
        self,
        recipient: "ConversableAgent",
        clear_history: bool = True,
        silent: Optional[bool] = False,
        cache: Optional[Cache] = None,
        max_turns: Optional[int] = None,
        summary_method: Optional[Union[str, Callable]] = DEFAULT_SUMMARY_METHOD,
        summary_args: Optional[dict] = {},
        message: Optional[Union[str, Callable]] = None,
        **context,
    ) -> ChatResult:
        """(async) Initiate a chat with the recipient agent.

        Reset the consecutive auto reply counter.
        If `clear_history` is True, the chat history with the recipient agent will be cleared.
        `a_generate_init_message` is called to generate the initial message for the agent.

        Args: Please refer to `initiate_chat`.

        Returns:
            ChatResult: an ChatResult object.
        """
        _chat_info = context.copy()
        _chat_info["recipient"] = recipient
        _chat_info["sender"] = self
        consolidate_chat_info(_chat_info, uniform_sender=self)
        for agent in [self, recipient]:
            agent.previous_cache = agent.client_cache
            agent.client_cache = cache
        if isinstance(max_turns, int):
            self._prepare_chat(recipient, clear_history, reply_at_receive=False)
            for _ in range(max_turns):
                if _ == 0:
                    if isinstance(message, Callable):
                        msg2send = message(_chat_info["sender"], _chat_info["recipient"], context)
                    else:
                        msg2send = await self.a_generate_init_message(message, **context)
                else:
                    msg2send = await self.a_generate_reply(messages=self.chat_messages[recipient], sender=recipient)
                if msg2send is None:
                    break
                await self.a_send(msg2send, recipient, request_reply=True, silent=silent)
        else:
            self._prepare_chat(recipient, clear_history)
            if isinstance(message, Callable):
                msg2send = message(_chat_info["sender"], _chat_info["recipient"], context)
            else:
                msg2send = await self.a_generate_init_message(message, **context)
            await self.a_send(msg2send, recipient, silent=silent)
        summary = self._summarize_chat(
            summary_method,
            summary_args,
            recipient,
            cache=cache,
        )
        for agent in [self, recipient]:
            agent.client_cache = agent.previous_cache
            agent.previous_cache = None
        chat_result = ChatResult(
            chat_history=self.chat_messages[recipient],
            summary=summary,
            cost=gather_usage_summary([self, recipient]),
            human_input=self._human_input,
        )
        return chat_result

    def _summarize_chat(
        self,
        summary_method,
        summary_args,
        recipient: Optional[Agent] = None,
        cache: Optional[Cache] = None,
    ) -> str:
        """Get a chat summary from an agent participating in a chat.

        Args:
            summary_method (str or callable): the summary_method to get the summary.
                The callable summary_method should take the recipient and sender agent in a chat as input and return a string of summary. E.g,
                ```python
                def my_summary_method(
                    sender: ConversableAgent,
                    recipient: ConversableAgent,
                    summary_args: dict,
                ):
                    return recipient.last_message(sender)["content"]
                ```
            summary_args (dict): a dictionary of arguments to be passed to the summary_method.
            recipient: the recipient agent in a chat.
            prompt (str): the prompt used to get a summary when summary_method is "reflection_with_llm".

        Returns:
            str: a chat summary from the agent.
        """
        summary = ""
        if summary_method is None:
            return summary
        if "cache" not in summary_args:
            summary_args["cache"] = cache
        if summary_method == "reflection_with_llm":
            summary_method = self._relfection_with_llm_as_summary
        elif summary_method == "last_msg":
            summary_method = self._last_msg_as_summary

        if isinstance(summary_method, Callable):
            summary = summary_method(self, recipient, summary_args)
        else:
            raise ValueError(
                "If not None, the summary_method must be a string from [`reflection_with_llm`, `last_msg`] or a callable."
            )
        return summary

    @staticmethod
    def _last_msg_as_summary(sender, recipient, summary_args) -> str:
        """Get a chat summary from the last message of the recipient."""
        try:
            summary = recipient.last_message(sender)["content"].replace("TERMINATE", "")
        except (IndexError, AttributeError) as e:
            warnings.warn(f"Cannot extract summary using last_msg: {e}. Using an empty str as summary.", UserWarning)
            summary = ""
        return summary

    @staticmethod
    def _relfection_with_llm_as_summary(sender, recipient, summary_args):
        prompt = summary_args.get("summary_prompt")
        prompt = ConversableAgent.DEFAULT_SUMMARY_PROMPT if prompt is None else prompt
        if not isinstance(prompt, str):
            raise ValueError("The summary_prompt must be a string.")
        msg_list = recipient.chat_messages_for_summary(sender)
        agent = sender if recipient is None else recipient
        try:
            summary = sender._reflection_with_llm(prompt, msg_list, llm_agent=agent, cache=summary_args.get("cache"))
        except BadRequestError as e:
            warnings.warn(
                f"Cannot extract summary using reflection_with_llm: {e}. Using an empty str as summary.", UserWarning
            )
            summary = ""
        return summary

    def _reflection_with_llm(
        self, prompt, messages, llm_agent: Optional[Agent] = None, cache: Optional[Cache] = None
    ) -> str:
        """Get a chat summary using reflection with an llm client based on the conversation history.

        Args:
            prompt (str): The prompt (in this method it is used as system prompt) used to get the summary.
            messages (list): The messages generated as part of a chat conversation.
            llm_agent: the agent with an llm client.
            cache (Cache or None): the cache client to be used for this conversation.
        """
        system_msg = [
            {
                "role": "system",
                "content": prompt,
            }
        ]

        messages = messages + system_msg
        if llm_agent and llm_agent.client is not None:
            llm_client = llm_agent.client
        elif self.client is not None:
            llm_client = self.client
        else:
            raise ValueError("No OpenAIWrapper client is found.")
        response = self._generate_oai_reply_from_client(llm_client=llm_client, messages=messages, cache=cache)
        return response

    def initiate_chats(self, chat_queue: List[Dict[str, Any]]) -> List[ChatResult]:
        """(Experimental) Initiate chats with multiple agents.

        Args:
            chat_queue (List[Dict]): a list of dictionaries containing the information of the chats.
                Each dictionary should contain the input arguments for [`initiate_chat`](conversable_agent#initiate_chat)

        Returns: a list of ChatResult objects corresponding to the finished chats in the chat_queue.
        """
        _chat_queue = chat_queue.copy()
        for chat_info in _chat_queue:
            chat_info["sender"] = self
        self._finished_chats = initiate_chats(_chat_queue)
        return self._finished_chats

    async def a_initiate_chats(self, chat_queue: List[Dict[str, Any]]) -> Dict[int, ChatResult]:
        _chat_queue = chat_queue.copy()
        for chat_info in _chat_queue:
            chat_info["sender"] = self
        self._finished_chats = await a_initiate_chats(_chat_queue)
        return self._finished_chats

    def get_chat_results(self, chat_index: Optional[int] = None) -> Union[List[ChatResult], ChatResult]:
        """A summary from the finished chats of particular agents."""
        if chat_index is not None:
            return self._finished_chats[chat_index]
        else:
            return self._finished_chats

    def reset(self):
        """Reset the agent."""
        self.clear_history()
        self.reset_consecutive_auto_reply_counter()
        self.stop_reply_at_receive()
        if self.client is not None:
            self.client.clear_usage_summary()
        for reply_func_tuple in self._reply_func_list:
            if reply_func_tuple["reset_config"] is not None:
                reply_func_tuple["reset_config"](reply_func_tuple["config"])
            else:
                reply_func_tuple["config"] = copy.copy(reply_func_tuple["init_config"])

    def stop_reply_at_receive(self, sender: Optional[Agent] = None):
        """Reset the reply_at_receive of the sender."""
        if sender is None:
            self.reply_at_receive.clear()
        else:
            self.reply_at_receive[sender] = False

    def reset_consecutive_auto_reply_counter(self, sender: Optional[Agent] = None):
        """Reset the consecutive_auto_reply_counter of the sender."""
        if sender is None:
            self._consecutive_auto_reply_counter.clear()
        else:
            self._consecutive_auto_reply_counter[sender] = 0

    def clear_history(self, recipient: Optional[Agent] = None, nr_messages_to_preserve: Optional[int] = None):
        """Clear the chat history of the agent.

        Args:
            recipient: the agent with whom the chat history to clear. If None, clear the chat history with all agents.
            nr_messages_to_preserve: the number of newest messages to preserve in the chat history.
        """
        iostream = self._iostream
        if recipient is None:
            if nr_messages_to_preserve:
                for key in self._oai_messages:
                    nr_messages_to_preserve_internal = nr_messages_to_preserve
                    # if breaking history between function call and function response, save function call message
                    # additionally, otherwise openai will return error
                    first_msg_to_save = self._oai_messages[key][-nr_messages_to_preserve_internal]
                    if "tool_responses" in first_msg_to_save:
                        nr_messages_to_preserve_internal += 1
                        print(
                            f"Preserving one more message for {self.name} to not divide history between tool call and "
                            f"tool response."
                        )
                    # Remove messages from history except last `nr_messages_to_preserve` messages.
                    self._oai_messages[key] = self._oai_messages[key][-nr_messages_to_preserve_internal:]
            else:
                self._oai_messages.clear()
        else:
            self._oai_messages[recipient].clear()
            if nr_messages_to_preserve:
                iostream.print(
                    colored(
                        "WARNING: `nr_preserved_messages` is ignored when clearing chat history with a specific agent.",
                        "yellow",
                    ),
                    flush=True,
                )

    def generate_oai_reply(
        self,
        messages: Optional[List[Dict]] = None,
        sender: Optional[Agent] = None,
        config: Optional[OpenAIWrapper] = None,
    ) -> Tuple[bool, Union[str, Dict, None]]:
        """Generate a reply using autogen.oai."""
        client = self.client if config is None else config
        if client is None:
            return False, None
        if messages is None:
            messages = self._oai_messages[sender]
        extracted_response = self._generate_oai_reply_from_client(
            client, self._oai_system_message + messages, self.client_cache
        )
        return (False, None) if extracted_response is None else (True, extracted_response)

    def _generate_oai_reply_from_client(self, llm_client, messages, cache) -> Union[str, Dict, None]:
        # unroll tool_responses
        all_messages = []
        for message in messages:
            tool_responses = message.get("tool_responses", [])
            if tool_responses:
                all_messages += tool_responses
                # tool role on the parent message means the content is just concatenation of all of the tool_responses
                if message.get("role") != "tool":
                    all_messages.append({key: message[key] for key in message if key != "tool_responses"})
            else:
                all_messages.append(message)

        # TODO: #1143 handle token limit exceeded error
        response = llm_client.create(
            context=messages[-1].pop("context", None),
            messages=all_messages,
            cache=cache,
        )
        extracted_response = llm_client.extract_text_or_completion_object(response)[0]

        if extracted_response is None:
            warnings.warn("Extracted_response from {response} is None.", UserWarning)
            return None
        # ensure function and tool calls will be accepted when sent back to the LLM
        if not isinstance(extracted_response, str) and hasattr(extracted_response, "model_dump"):
            extracted_response = model_dump(extracted_response)
        if isinstance(extracted_response, dict):
            if extracted_response.get("function_call"):
                extracted_response["function_call"]["name"] = self._normalize_name(
                    extracted_response["function_call"]["name"]
                )
            for tool_call in extracted_response.get("tool_calls") or []:
                tool_call["function"]["name"] = self._normalize_name(tool_call["function"]["name"])
        return extracted_response

    async def a_generate_oai_reply(
        self,
        messages: Optional[List[Dict]] = None,
        sender: Optional[Agent] = None,
        config: Optional[Any] = None,
    ) -> Tuple[bool, Union[str, Dict, None]]:
        """Generate a reply using autogen.oai asynchronously."""
        return await asyncio.get_event_loop().run_in_executor(
            None, functools.partial(self.generate_oai_reply, messages=messages, sender=sender, config=config)
        )

    def _generate_code_execution_reply_using_executor(
        self,
        messages: Optional[List[Dict]] = None,
        sender: Optional[Agent] = None,
        config: Optional[Union[Dict, Literal[False]]] = None,
    ):
        """Generate a reply using code executor."""
        if config is not None:
            raise ValueError("config is not supported for _generate_code_execution_reply_using_executor.")
        if self._code_execution_config is False:
            return False, None
        if messages is None:
            messages = self._oai_messages[sender]
        last_n_messages = self._code_execution_config.get("last_n_messages", "auto")

        if not (isinstance(last_n_messages, (int, float)) and last_n_messages >= 0) and last_n_messages != "auto":
            raise ValueError("last_n_messages must be either a non-negative integer, or the string 'auto'.")

        num_messages_to_scan = last_n_messages
        if last_n_messages == "auto":
            # Find when the agent last spoke
            num_messages_to_scan = 0
            for message in reversed(messages):
                if "role" not in message:
                    break
                elif message["role"] != "user":
                    break
                else:
                    num_messages_to_scan += 1
        num_messages_to_scan = min(len(messages), num_messages_to_scan)
        messages_to_scan = messages[-num_messages_to_scan:]

        # iterate through the last n messages in reverse
        # if code blocks are found, execute the code blocks and return the output
        # if no code blocks are found, continue
        for message in reversed(messages_to_scan):
            if not message["content"]:
                continue
            code_blocks = self._code_executor.code_extractor.extract_code_blocks(message["content"])
            if len(code_blocks) == 0:
                continue

            num_code_blocks = len(code_blocks)
            if num_code_blocks == 1:
                print(
                    colored(
                        f"\n>>>>>>>> EXECUTING CODE BLOCK (inferred language is {code_blocks[0].language})...",
                        "red",
                    ),
                    flush=True,
                )
            else:
                print(
                    colored(
                        f"\n>>>>>>>> EXECUTING {num_code_blocks} CODE BLOCKS (inferred languages are [{', '.join([x.language for x in code_blocks])}])...",
                        "red",
                    ),
                    flush=True,
                )

            # found code blocks, execute code.
            code_result = self._code_executor.execute_code_blocks(code_blocks)
            exitcode2str = "execution succeeded" if code_result.exit_code == 0 else "execution failed"
            return True, f"exitcode: {code_result.exit_code} ({exitcode2str})\nCode output: {code_result.output}"

        return False, None

    def generate_code_execution_reply(
        self,
        messages: Optional[List[Dict]] = None,
        sender: Optional[Agent] = None,
        config: Optional[Union[Dict, Literal[False]]] = None,
    ):
        """Generate a reply using code execution."""
        code_execution_config = config if config is not None else self._code_execution_config
        if code_execution_config is False:
            return False, None
        if messages is None:
            messages = self._oai_messages[sender]
        last_n_messages = code_execution_config.pop("last_n_messages", "auto")

        if not (isinstance(last_n_messages, (int, float)) and last_n_messages >= 0) and last_n_messages != "auto":
            raise ValueError("last_n_messages must be either a non-negative integer, or the string 'auto'.")

        messages_to_scan = last_n_messages
        if last_n_messages == "auto":
            # Find when the agent last spoke
            messages_to_scan = 0
            for i in range(len(messages)):
                message = messages[-(i + 1)]
                if "role" not in message:
                    break
                elif message["role"] != "user":
                    break
                else:
                    messages_to_scan += 1

        # iterate through the last n messages in reverse
        # if code blocks are found, execute the code blocks and return the output
        # if no code blocks are found, continue
        for i in range(min(len(messages), messages_to_scan)):
            message = messages[-(i + 1)]
            if not message["content"]:
                continue
            code_blocks = extract_code(message["content"])
            if len(code_blocks) == 1 and code_blocks[0][0] == UNKNOWN:
                continue

            # found code blocks, execute code and push "last_n_messages" back
            exitcode, logs = self.execute_code_blocks(code_blocks)
            code_execution_config["last_n_messages"] = last_n_messages
            exitcode2str = "execution succeeded" if exitcode == 0 else "execution failed"
            return True, f"exitcode: {exitcode} ({exitcode2str})\nCode output: {logs}"

        # no code blocks are found, push last_n_messages back and return.
        code_execution_config["last_n_messages"] = last_n_messages

        return False, None

    def generate_function_call_reply(
        self,
        messages: Optional[List[Dict]] = None,
        sender: Optional[Agent] = None,
        config: Optional[Any] = None,
    ) -> Tuple[bool, Union[Dict, None]]:
        """
        Generate a reply using function call.

        "function_call" replaced by "tool_calls" as of [OpenAI API v1.1.0](https://github.com/openai/openai-python/releases/tag/v1.1.0)
        See https://platform.openai.com/docs/api-reference/chat/create#chat-create-functions
        """
        if config is None:
            config = self
        if messages is None:
            messages = self._oai_messages[sender]
        message = messages[-1]
        if "function_call" in message and message["function_call"]:
            func_call = message["function_call"]
            func = self._function_map.get(func_call.get("name", None), None)
            if inspect.iscoroutinefunction(func):
                try:
                    # get the running loop if it was already created
                    loop = asyncio.get_running_loop()
                    close_loop = False
                except RuntimeError:
                    # create a loop if there is no running loop
                    loop = asyncio.new_event_loop()
                    close_loop = True

                _, func_return = loop.run_until_complete(self.a_execute_function(func_call))
                if close_loop:
                    loop.close()
            else:
                _, func_return = self.execute_function(message["function_call"])
            return True, func_return
        return False, None

    async def a_generate_function_call_reply(
        self,
        messages: Optional[List[Dict]] = None,
        sender: Optional[Agent] = None,
        config: Optional[Any] = None,
    ) -> Tuple[bool, Union[Dict, None]]:
        """
        Generate a reply using async function call.

        "function_call" replaced by "tool_calls" as of [OpenAI API v1.1.0](https://github.com/openai/openai-python/releases/tag/v1.1.0)
        See https://platform.openai.com/docs/api-reference/chat/create#chat-create-functions
        """
        if config is None:
            config = self
        if messages is None:
            messages = self._oai_messages[sender]
        message = messages[-1]
        if "function_call" in message:
            func_call = message["function_call"]
            func_name = func_call.get("name", "")
            func = self._function_map.get(func_name, None)
            if func and inspect.iscoroutinefunction(func):
                _, func_return = await self.a_execute_function(func_call)
            else:
                _, func_return = self.execute_function(func_call)
            return True, func_return

        return False, None

    def _str_for_tool_response(self, tool_response):
        return str(tool_response.get("content", ""))

    def generate_tool_calls_reply(
        self,
        messages: Optional[List[Dict]] = None,
        sender: Optional[Agent] = None,
        config: Optional[Any] = None,
    ) -> Tuple[bool, Union[Dict, None]]:
        """Generate a reply using tool call."""
        if config is None:
            config = self
        if messages is None:
            messages = self._oai_messages[sender]
        message = messages[-1]
        tool_returns = []
        for tool_call in message.get("tool_calls", []):
            id = tool_call["id"]
            function_call = tool_call.get("function", {})
            func = self._function_map.get(function_call.get("name", None), None)
            if inspect.iscoroutinefunction(func):
                try:
                    # get the running loop if it was already created
                    loop = asyncio.get_running_loop()
                    close_loop = False
                except RuntimeError:
                    # create a loop if there is no running loop
                    loop = asyncio.new_event_loop()
                    close_loop = True

                _, func_return = loop.run_until_complete(self.a_execute_function(function_call))
                if close_loop:
                    loop.close()
            else:
                _, func_return = self.execute_function(function_call)
            tool_returns.append(
                {
                    "tool_call_id": id,
                    "role": "tool",
                    "content": func_return.get("content", ""),
                }
            )
        if tool_returns:
            return True, {
                "role": "tool",
                "tool_responses": tool_returns,
                "content": "\n\n".join([self._str_for_tool_response(tool_return) for tool_return in tool_returns]),
            }
        return False, None

    async def _a_execute_tool_call(self, tool_call):
        id = tool_call["id"]
        function_call = tool_call.get("function", {})
        _, func_return = await self.a_execute_function(function_call)
        return {
            "tool_call_id": id,
            "role": "tool",
            "content": func_return.get("content", ""),
        }

    async def a_generate_tool_calls_reply(
        self,
        messages: Optional[List[Dict]] = None,
        sender: Optional[Agent] = None,
        config: Optional[Any] = None,
    ) -> Tuple[bool, Union[Dict, None]]:
        """Generate a reply using async function call."""
        if config is None:
            config = self
        if messages is None:
            messages = self._oai_messages[sender]
        message = messages[-1]
        async_tool_calls = []
        for tool_call in message.get("tool_calls", []):
            async_tool_calls.append(self._a_execute_tool_call(tool_call))
        if async_tool_calls:
            tool_returns = await asyncio.gather(*async_tool_calls)
            return True, {
                "role": "tool",
                "tool_responses": tool_returns,
                "content": "\n\n".join([self._str_for_tool_response(tool_return) for tool_return in tool_returns]),
            }

        return False, None

    def check_termination_and_human_reply(
        self,
        messages: Optional[List[Dict]] = None,
        sender: Optional[Agent] = None,
        config: Optional[Any] = None,
    ) -> Tuple[bool, Union[str, None]]:
        """Check if the conversation should be terminated, and if human reply is provided.

        This method checks for conditions that require the conversation to be terminated, such as reaching
        a maximum number of consecutive auto-replies or encountering a termination message. Additionally,
        it prompts for and processes human input based on the configured human input mode, which can be
        'ALWAYS', 'NEVER', or 'TERMINATE'. The method also manages the consecutive auto-reply counter
        for the conversation and prints relevant messages based on the human input received.

        Args:
            - messages (Optional[List[Dict]]): A list of message dictionaries, representing the conversation history.
            - sender (Optional[Agent]): The agent object representing the sender of the message.
            - config (Optional[Any]): Configuration object, defaults to the current instance if not provided.

        Returns:
            - Tuple[bool, Union[str, Dict, None]]: A tuple containing a boolean indicating if the conversation
            should be terminated, and a human reply which can be a string, a dictionary, or None.
        """
<<<<<<< HEAD
        # Function implementation...
        iostream = self._iostream

=======
>>>>>>> 4a85b632
        if config is None:
            config = self
        if messages is None:
            messages = self._oai_messages[sender] if sender else []
        message = messages[-1]
        reply = ""
        no_human_input_msg = ""
        sender_name = "the sender" if sender is None else sender.name
        if self.human_input_mode == "ALWAYS":
            reply = self.get_human_input(
                f"Provide feedback to {sender_name}. Press enter to skip and use auto-reply, or type 'exit' to end the conversation: "
            )
            no_human_input_msg = "NO HUMAN INPUT RECEIVED." if not reply else ""
            # if the human input is empty, and the message is a termination message, then we will terminate the conversation
            reply = reply if reply or not self._is_termination_msg(message) else "exit"
        else:
            if self._consecutive_auto_reply_counter[sender] >= self._max_consecutive_auto_reply_dict[sender]:
                if self.human_input_mode == "NEVER":
                    reply = "exit"
                else:
                    # self.human_input_mode == "TERMINATE":
                    terminate = self._is_termination_msg(message)
                    reply = self.get_human_input(
                        f"Please give feedback to {sender_name}. Press enter or type 'exit' to stop the conversation: "
                        if terminate
                        else f"Please give feedback to {sender_name}. Press enter to skip and use auto-reply, or type 'exit' to stop the conversation: "
                    )
                    no_human_input_msg = "NO HUMAN INPUT RECEIVED." if not reply else ""
                    # if the human input is empty, and the message is a termination message, then we will terminate the conversation
                    reply = reply if reply or not terminate else "exit"
            elif self._is_termination_msg(message):
                if self.human_input_mode == "NEVER":
                    reply = "exit"
                else:
                    # self.human_input_mode == "TERMINATE":
                    reply = self.get_human_input(
                        f"Please give feedback to {sender_name}. Press enter or type 'exit' to stop the conversation: "
                    )
                    no_human_input_msg = "NO HUMAN INPUT RECEIVED." if not reply else ""
                    # if the human input is empty, and the message is a termination message, then we will terminate the conversation
                    reply = reply or "exit"

        # print the no_human_input_msg
        if no_human_input_msg:
            iostream.print(colored(f"\n>>>>>>>> {no_human_input_msg}", "red"), flush=True)

        # stop the conversation
        if reply == "exit":
            # reset the consecutive_auto_reply_counter
            self._consecutive_auto_reply_counter[sender] = 0
            return True, None

        # send the human reply
        if reply or self._max_consecutive_auto_reply_dict[sender] == 0:
            # reset the consecutive_auto_reply_counter
            self._consecutive_auto_reply_counter[sender] = 0
            # User provided a custom response, return function and tool failures indicating user interruption
            tool_returns = []
            if message.get("function_call", False):
                tool_returns.append(
                    {
                        "role": "function",
                        "name": message["function_call"].get("name", ""),
                        "content": "USER INTERRUPTED",
                    }
                )

            if message.get("tool_calls", False):
                tool_returns.extend(
                    [
                        {"role": "tool", "tool_call_id": tool_call.get("id", ""), "content": "USER INTERRUPTED"}
                        for tool_call in message["tool_calls"]
                    ]
                )

            response = {"role": "user", "content": reply}
            if tool_returns:
                response["tool_responses"] = tool_returns

            return True, response

        # increment the consecutive_auto_reply_counter
        self._consecutive_auto_reply_counter[sender] += 1
        if self.human_input_mode != "NEVER":
            iostream.print(colored("\n>>>>>>>> USING AUTO REPLY...", "red"), flush=True)

        return False, None

    async def a_check_termination_and_human_reply(
        self,
        messages: Optional[List[Dict]] = None,
        sender: Optional[Agent] = None,
        config: Optional[Any] = None,
    ) -> Tuple[bool, Union[str, None]]:
        """(async) Check if the conversation should be terminated, and if human reply is provided.

        This method checks for conditions that require the conversation to be terminated, such as reaching
        a maximum number of consecutive auto-replies or encountering a termination message. Additionally,
        it prompts for and processes human input based on the configured human input mode, which can be
        'ALWAYS', 'NEVER', or 'TERMINATE'. The method also manages the consecutive auto-reply counter
        for the conversation and prints relevant messages based on the human input received.

        Args:
            - messages (Optional[List[Dict]]): A list of message dictionaries, representing the conversation history.
            - sender (Optional[Agent]): The agent object representing the sender of the message.
            - config (Optional[Any]): Configuration object, defaults to the current instance if not provided.

        Returns:
            - Tuple[bool, Union[str, Dict, None]]: A tuple containing a boolean indicating if the conversation
            should be terminated, and a human reply which can be a string, a dictionary, or None.
        """
        iostream = self._iostream

        if config is None:
            config = self
        if messages is None:
            messages = self._oai_messages[sender] if sender else []
        message = messages[-1] if messages else {}
        reply = ""
        no_human_input_msg = ""
        sender_name = "the sender" if sender is None else sender.name
        if self.human_input_mode == "ALWAYS":
            reply = await self.a_get_human_input(
                f"Provide feedback to {sender_name}. Press enter to skip and use auto-reply, or type 'exit' to end the conversation: "
            )
            no_human_input_msg = "NO HUMAN INPUT RECEIVED." if not reply else ""
            # if the human input is empty, and the message is a termination message, then we will terminate the conversation
            reply = reply if reply or not self._is_termination_msg(message) else "exit"
        else:
            if self._consecutive_auto_reply_counter[sender] >= self._max_consecutive_auto_reply_dict[sender]:
                if self.human_input_mode == "NEVER":
                    reply = "exit"
                else:
                    # self.human_input_mode == "TERMINATE":
                    terminate = self._is_termination_msg(message)
                    reply = await self.a_get_human_input(
                        f"Please give feedback to {sender_name}. Press enter or type 'exit' to stop the conversation: "
                        if terminate
                        else f"Please give feedback to {sender_name}. Press enter to skip and use auto-reply, or type 'exit' to stop the conversation: "
                    )
                    no_human_input_msg = "NO HUMAN INPUT RECEIVED." if not reply else ""
                    # if the human input is empty, and the message is a termination message, then we will terminate the conversation
                    reply = reply if reply or not terminate else "exit"
            elif self._is_termination_msg(message):
                if self.human_input_mode == "NEVER":
                    reply = "exit"
                else:
                    # self.human_input_mode == "TERMINATE":
                    reply = await self.a_get_human_input(
                        f"Please give feedback to {sender_name}. Press enter or type 'exit' to stop the conversation: "
                    )
                    no_human_input_msg = "NO HUMAN INPUT RECEIVED." if not reply else ""
                    # if the human input is empty, and the message is a termination message, then we will terminate the conversation
                    reply = reply or "exit"

        # print the no_human_input_msg
        if no_human_input_msg:
            iostream.print(colored(f"\n>>>>>>>> {no_human_input_msg}", "red"), flush=True)

        # stop the conversation
        if reply == "exit":
            # reset the consecutive_auto_reply_counter
            self._consecutive_auto_reply_counter[sender] = 0
            return True, None

        # send the human reply
        if reply or self._max_consecutive_auto_reply_dict[sender] == 0:
            # User provided a custom response, return function and tool results indicating user interruption
            # reset the consecutive_auto_reply_counter
            self._consecutive_auto_reply_counter[sender] = 0
            tool_returns = []
            if message.get("function_call", False):
                tool_returns.append(
                    {
                        "role": "function",
                        "name": message["function_call"].get("name", ""),
                        "content": "USER INTERRUPTED",
                    }
                )

            if message.get("tool_calls", False):
                tool_returns.extend(
                    [
                        {"role": "tool", "tool_call_id": tool_call.get("id", ""), "content": "USER INTERRUPTED"}
                        for tool_call in message["tool_calls"]
                    ]
                )

            response = {"role": "user", "content": reply}
            if tool_returns:
                response["tool_responses"] = tool_returns

            return True, response

        # increment the consecutive_auto_reply_counter
        self._consecutive_auto_reply_counter[sender] += 1
        if self.human_input_mode != "NEVER":
            iostream.print(colored("\n>>>>>>>> USING AUTO REPLY...", "red"), flush=True)

        return False, None

    def generate_reply(
        self,
        messages: Optional[List[Dict[str, Any]]] = None,
        sender: Optional["Agent"] = None,
        **kwargs: Any,
    ) -> Union[str, Dict, None]:
        """Reply based on the conversation history and the sender.

        Either messages or sender must be provided.
        Register a reply_func with `None` as one trigger for it to be activated when `messages` is non-empty and `sender` is `None`.
        Use registered auto reply functions to generate replies.
        By default, the following functions are checked in order:
        1. check_termination_and_human_reply
        2. generate_function_call_reply (deprecated in favor of tool_calls)
        3. generate_tool_calls_reply
        4. generate_code_execution_reply
        5. generate_oai_reply
        Every function returns a tuple (final, reply).
        When a function returns final=False, the next function will be checked.
        So by default, termination and human reply will be checked first.
        If not terminating and human reply is skipped, execute function or code and return the result.
        AI replies are generated only when no code execution is performed.

        Args:
            messages: a list of messages in the conversation history.
            sender: sender of an Agent instance.

        Additional keyword arguments:
            exclude (List[Callable]): a list of reply functions to be excluded.

        Returns:
            str or dict or None: reply. None if no reply is generated.
        """
        if all((messages is None, sender is None)):
            error_msg = f"Either {messages=} or {sender=} must be provided."
            logger.error(error_msg)
            raise AssertionError(error_msg)

        if messages is None:
            messages = self._oai_messages[sender]

        # Call the hookable method that gives registered hooks a chance to process the last message.
        # Message modifications do not affect the incoming messages or self._oai_messages.
        messages = self.process_last_received_message(messages)

        # Call the hookable method that gives registered hooks a chance to process all messages.
        # Message modifications do not affect the incoming messages or self._oai_messages.
        messages = self.process_all_messages_before_reply(messages)

        for reply_func_tuple in self._reply_func_list:
            reply_func = reply_func_tuple["reply_func"]
            if "exclude" in kwargs and reply_func in kwargs["exclude"]:
                continue
            if inspect.iscoroutinefunction(reply_func):
                continue
            if self._match_trigger(reply_func_tuple["trigger"], sender):
                final, reply = reply_func(self, messages=messages, sender=sender, config=reply_func_tuple["config"])
                if final:
                    return reply
        return self._default_auto_reply

    async def a_generate_reply(
        self,
        messages: Optional[List[Dict[str, Any]]] = None,
        sender: Optional["Agent"] = None,
        **kwargs: Any,
    ) -> Union[str, Dict[str, Any], None]:
        """(async) Reply based on the conversation history and the sender.

        Either messages or sender must be provided.
        Register a reply_func with `None` as one trigger for it to be activated when `messages` is non-empty and `sender` is `None`.
        Use registered auto reply functions to generate replies.
        By default, the following functions are checked in order:
        1. check_termination_and_human_reply
        2. generate_function_call_reply
        3. generate_tool_calls_reply
        4. generate_code_execution_reply
        5. generate_oai_reply
        Every function returns a tuple (final, reply).
        When a function returns final=False, the next function will be checked.
        So by default, termination and human reply will be checked first.
        If not terminating and human reply is skipped, execute function or code and return the result.
        AI replies are generated only when no code execution is performed.

        Args:
            messages: a list of messages in the conversation history.
            sender: sender of an Agent instance.

        Additional keyword arguments:
            exclude (List[Callable]): a list of reply functions to be excluded.

        Returns:
            str or dict or None: reply. None if no reply is generated.
        """
        if all((messages is None, sender is None)):
            error_msg = f"Either {messages=} or {sender=} must be provided."
            logger.error(error_msg)
            raise AssertionError(error_msg)

        if messages is None:
            messages = self._oai_messages[sender]

        # Call the hookable method that gives registered hooks a chance to process all messages.
        # Message modifications do not affect the incoming messages or self._oai_messages.
        messages = self.process_all_messages_before_reply(messages)

        # Call the hookable method that gives registered hooks a chance to process the last message.
        # Message modifications do not affect the incoming messages or self._oai_messages.
        messages = self.process_last_received_message(messages)

        for reply_func_tuple in self._reply_func_list:
            reply_func = reply_func_tuple["reply_func"]
            if "exclude" in kwargs and reply_func in kwargs["exclude"]:
                continue

            if self._match_trigger(reply_func_tuple["trigger"], sender):
                if inspect.iscoroutinefunction(reply_func):
                    final, reply = await reply_func(
                        self, messages=messages, sender=sender, config=reply_func_tuple["config"]
                    )
                else:
                    final, reply = reply_func(self, messages=messages, sender=sender, config=reply_func_tuple["config"])
                if final:
                    return reply
        return self._default_auto_reply

    def _match_trigger(self, trigger: Union[None, str, type, Agent, Callable, List], sender: Optional[Agent]) -> bool:
        """Check if the sender matches the trigger.

        Args:
            - trigger (Union[None, str, type, Agent, Callable, List]): The condition to match against the sender.
            Can be `None`, string, type, `Agent` instance, callable, or a list of these.
            - sender (Agent): The sender object or type to be matched against the trigger.

        Returns:
            - bool: Returns `True` if the sender matches the trigger, otherwise `False`.

        Raises:
            - ValueError: If the trigger type is unsupported.
        """
        if trigger is None:
            return sender is None
        elif isinstance(trigger, str):
            if sender is None:
                raise SenderRequired()
            return trigger == sender.name
        elif isinstance(trigger, type):
            return isinstance(sender, trigger)
        elif isinstance(trigger, Agent):
            # return True if the sender is the same type (class) as the trigger
            return trigger == sender
        elif isinstance(trigger, Callable):
            rst = trigger(sender)
            assert isinstance(rst, bool), f"trigger {trigger} must return a boolean value."
            return rst
        elif isinstance(trigger, list):
            return any(self._match_trigger(t, sender) for t in trigger)
        else:
            raise ValueError(f"Unsupported trigger type: {type(trigger)}")

    def get_human_input(self, prompt: str) -> str:
        """Get human input.

        Override this method to customize the way to get human input.

        Args:
            prompt (str): prompt for the human input.

        Returns:
            str: human input.
        """
        iostream = self._iostream
        reply = iostream.input(prompt)
        self._human_input.append(reply)
        return reply

    async def a_get_human_input(self, prompt: str) -> str:
        """(Async) Get human input.

        Override this method to customize the way to get human input.

        Args:
            prompt (str): prompt for the human input.

        Returns:
            str: human input.
        """
        loop = asyncio.get_running_loop()
        reply = await loop.run_in_executor(None, functools.partial(self.get_human_input, prompt))
        reply = input(prompt)
        return reply

    def run_code(self, code, **kwargs):
        """Run the code and return the result.

        Override this function to modify the way to run the code.
        Args:
            code (str): the code to be executed.
            **kwargs: other keyword arguments.

        Returns:
            A tuple of (exitcode, logs, image).
            exitcode (int): the exit code of the code execution.
            logs (str): the logs of the code execution.
            image (str or None): the docker image used for the code execution.
        """
        return execute_code(code, **kwargs)

    def execute_code_blocks(self, code_blocks):
        """Execute the code blocks and return the result."""
        iostream = self._iostream
        logs_all = ""
        for i, code_block in enumerate(code_blocks):
            lang, code = code_block
            if not lang:
                lang = infer_lang(code)
            iostream.print(
                colored(
                    f"\n>>>>>>>> EXECUTING CODE BLOCK {i} (inferred language is {lang})...",
                    "red",
                ),
                flush=True,
            )
            if lang in ["bash", "shell", "sh"]:
                exitcode, logs, image = self.run_code(code, lang=lang, **self._code_execution_config)
            elif lang in ["python", "Python"]:
                if code.startswith("# filename: "):
                    filename = code[11 : code.find("\n")].strip()
                else:
                    filename = None
                exitcode, logs, image = self.run_code(
                    code,
                    lang="python",
                    filename=filename,
                    **self._code_execution_config,
                )
            else:
                # In case the language is not supported, we return an error message.
                exitcode, logs, image = (
                    1,
                    f"unknown language {lang}",
                    None,
                )
                # raise NotImplementedError
            if image is not None:
                self._code_execution_config["use_docker"] = image
            logs_all += "\n" + logs
            if exitcode != 0:
                return exitcode, logs_all
        return exitcode, logs_all

    @staticmethod
    def _format_json_str(jstr):
        """Remove newlines outside of quotes, and handle JSON escape sequences.

        1. this function removes the newline in the query outside of quotes otherwise json.loads(s) will fail.
            Ex 1:
            "{\n"tool": "python",\n"query": "print('hello')\nprint('world')"\n}" -> "{"tool": "python","query": "print('hello')\nprint('world')"}"
            Ex 2:
            "{\n  \"location\": \"Boston, MA\"\n}" -> "{"location": "Boston, MA"}"

        2. this function also handles JSON escape sequences inside quotes,
            Ex 1:
            '{"args": "a\na\na\ta"}' -> '{"args": "a\\na\\na\\ta"}'
        """
        result = []
        inside_quotes = False
        last_char = " "
        for char in jstr:
            if last_char != "\\" and char == '"':
                inside_quotes = not inside_quotes
            last_char = char
            if not inside_quotes and char == "\n":
                continue
            if inside_quotes and char == "\n":
                char = "\\n"
            if inside_quotes and char == "\t":
                char = "\\t"
            result.append(char)
        return "".join(result)

    def execute_function(self, func_call, verbose: bool = False) -> Tuple[bool, Dict[str, str]]:
        """Execute a function call and return the result.

        Override this function to modify the way to execute function and tool calls.

        Args:
            func_call: a dictionary extracted from openai message at "function_call" or "tool_calls" with keys "name" and "arguments".

        Returns:
            A tuple of (is_exec_success, result_dict).
            is_exec_success (boolean): whether the execution is successful.
            result_dict: a dictionary with keys "name", "role", and "content". Value of "role" is "function".

        "function_call" deprecated as of [OpenAI API v1.1.0](https://github.com/openai/openai-python/releases/tag/v1.1.0)
        See https://platform.openai.com/docs/api-reference/chat/create#chat-create-function_call
        """
        iostream = self._iostream
        func_name = func_call.get("name", "")
        func = self._function_map.get(func_name, None)

        is_exec_success = False
        if func is not None:
            # Extract arguments from a json-like string and put it into a dict.
            input_string = self._format_json_str(func_call.get("arguments", "{}"))
            try:
                arguments = json.loads(input_string)
            except json.JSONDecodeError as e:
                arguments = None
                content = f"Error: {e}\n You argument should follow json format."

            # Try to execute the function
            if arguments is not None:
                iostream.print(
                    colored(f"\n>>>>>>>> EXECUTING FUNCTION {func_name}...", "magenta"),
                    flush=True,
                )
                try:
                    content = func(**arguments)
                    is_exec_success = True
                except Exception as e:
                    content = f"Error: {e}"
        else:
            content = f"Error: Function {func_name} not found."

        if verbose:
            iostream.print(
                colored(f"\nInput arguments: {arguments}\nOutput:\n{content}", "magenta"),
                flush=True,
            )

        return is_exec_success, {
            "name": func_name,
            "role": "function",
            "content": str(content),
        }

    async def a_execute_function(self, func_call):
        """Execute an async function call and return the result.

        Override this function to modify the way async functions and tools are executed.

        Args:
            func_call: a dictionary extracted from openai message at key "function_call" or "tool_calls" with keys "name" and "arguments".

        Returns:
            A tuple of (is_exec_success, result_dict).
            is_exec_success (boolean): whether the execution is successful.
            result_dict: a dictionary with keys "name", "role", and "content". Value of "role" is "function".

        "function_call" deprecated as of [OpenAI API v1.1.0](https://github.com/openai/openai-python/releases/tag/v1.1.0)
        See https://platform.openai.com/docs/api-reference/chat/create#chat-create-function_call
        """
        iostream = self._iostream
        func_name = func_call.get("name", "")
        func = self._function_map.get(func_name, None)

        is_exec_success = False
        if func is not None:
            # Extract arguments from a json-like string and put it into a dict.
            input_string = self._format_json_str(func_call.get("arguments", "{}"))
            try:
                arguments = json.loads(input_string)
            except json.JSONDecodeError as e:
                arguments = None
                content = f"Error: {e}\n You argument should follow json format."

            # Try to execute the function
            if arguments is not None:
                iostream.print(
                    colored(f"\n>>>>>>>> EXECUTING ASYNC FUNCTION {func_name}...", "magenta"),
                    flush=True,
                )
                try:
                    if inspect.iscoroutinefunction(func):
                        content = await func(**arguments)
                    else:
                        # Fallback to sync function if the function is not async
                        content = func(**arguments)
                    is_exec_success = True
                except Exception as e:
                    content = f"Error: {e}"
        else:
            content = f"Error: Function {func_name} not found."

        return is_exec_success, {
            "name": func_name,
            "role": "function",
            "content": str(content),
        }

    def generate_init_message(self, message: Union[Dict, str, None], **context) -> Union[str, Dict]:
        """Generate the initial message for the agent.
        If message is None, input() will be called to get the initial message.

        Args:
            message (str or None): the message to be processed.
            **context: any context information. It has the following reserved fields:
                "carryover": a string or a list of string to specify the carryover information to be passed to this chat. It can be a string or a list of string.
                    If provided, we will combine this carryover with the "message" content when generating the initial chat
                    message.
        Returns:
            str or dict: the processed message.
        """
        if message is None:
            message = self.get_human_input(">")
        if isinstance(message, str):
            return self._process_carryover(message, context)
        elif isinstance(message, dict):
            message = message.copy()
            # TODO: Do we need to do the following?
            # if message.get("content") is None:
            #     message["content"] = self.get_human_input(">")
            message["content"] = self._process_carryover(message.get("content", ""), context)
            return message

    def _process_carryover(self, message: str, context: dict) -> str:
        carryover = context.get("carryover")
        if carryover:
            # if carryover is string
            if isinstance(carryover, str):
                message += "\nContext: \n" + carryover
            elif isinstance(carryover, list):
                message += "\nContext: \n" + ("\n").join([t for t in carryover])
            else:
                raise InvalidCarryOverType(
                    "Carryover should be a string or a list of strings. Not adding carryover to the message."
                )
        return message

    async def a_generate_init_message(self, message: Union[Dict, str, None], **context) -> Union[str, Dict]:
        """Generate the initial message for the agent.
        If message is None, input() will be called to get the initial message.

        Args:
            Please refer to `generate_init_message` for the description of the arguments.

        Returns:
            str or dict: the processed message.
        """
        if message is None:
            message = await self.a_get_human_input(">")
        if isinstance(message, str):
            return self._process_carryover(message, context)
        elif isinstance(message, dict):
            message = message.copy()
            message["content"] = self._process_carryover(message["content"], context)
            return message

    def register_function(self, function_map: Dict[str, Union[Callable, None]]):
        """Register functions to the agent.

        Args:
            function_map: a dictionary mapping function names to functions. if function_map[name] is None, the function will be removed from the function_map.
        """
        for name, func in function_map.items():
            self._assert_valid_name(name)
            if func is None and name not in self._function_map.keys():
                warnings.warn(f"The function {name} to remove doesn't exist", name)
        self._function_map.update(function_map)
        self._function_map = {k: v for k, v in self._function_map.items() if v is not None}

    def update_function_signature(self, func_sig: Union[str, Dict], is_remove: None):
        """update a function_signature in the LLM configuration for function_call.

        Args:
            func_sig (str or dict): description/name of the function to update/remove to the model. See: https://platform.openai.com/docs/api-reference/chat/create#chat/create-functions
            is_remove: whether removing the function from llm_config with name 'func_sig'

        Deprecated as of [OpenAI API v1.1.0](https://github.com/openai/openai-python/releases/tag/v1.1.0)
        See https://platform.openai.com/docs/api-reference/chat/create#chat-create-function_call
        """

        if not isinstance(self.llm_config, dict):
            error_msg = "To update a function signature, agent must have an llm_config"
            logger.error(error_msg)
            raise AssertionError(error_msg)

        if is_remove:
            if "functions" not in self.llm_config.keys():
                error_msg = "The agent config doesn't have function {name}.".format(name=func_sig)
                logger.error(error_msg)
                raise AssertionError(error_msg)
            else:
                self.llm_config["functions"] = [
                    func for func in self.llm_config["functions"] if func["name"] != func_sig
                ]
        else:
            if not isinstance(func_sig, dict):
                raise ValueError(
                    f"The function signature must be of the type dict. Received function signature type {type(func_sig)}"
                )

            self._assert_valid_name(func_sig["name"])
            if "functions" in self.llm_config.keys():
                self.llm_config["functions"] = [
                    func for func in self.llm_config["functions"] if func.get("name") != func_sig["name"]
                ] + [func_sig]
            else:
                self.llm_config["functions"] = [func_sig]

        if len(self.llm_config["functions"]) == 0:
            del self.llm_config["functions"]

        self.client = OpenAIWrapper(iostream=self._iostream, **self.llm_config)

    def update_tool_signature(self, tool_sig: Union[str, Dict], is_remove: None):
        """update a tool_signature in the LLM configuration for tool_call.

        Args:
            tool_sig (str or dict): description/name of the tool to update/remove to the model. See: https://platform.openai.com/docs/api-reference/chat/create#chat-create-tools
            is_remove: whether removing the tool from llm_config with name 'tool_sig'
        """

        if not self.llm_config:
            error_msg = "To update a tool signature, agent must have an llm_config"
            logger.error(error_msg)
            raise AssertionError(error_msg)

        if is_remove:
            if "tools" not in self.llm_config.keys():
                error_msg = "The agent config doesn't have tool {name}.".format(name=tool_sig)
                logger.error(error_msg)
                raise AssertionError(error_msg)
            else:
                self.llm_config["tools"] = [
                    tool for tool in self.llm_config["tools"] if tool["function"]["name"] != tool_sig
                ]
        else:
            if not isinstance(tool_sig, dict):
                raise ValueError(
                    f"The tool signature must be of the type dict. Received tool signature type {type(tool_sig)}"
                )
            self._assert_valid_name(tool_sig["function"]["name"])
            if "tools" in self.llm_config.keys():
                self.llm_config["tools"] = [
                    tool
                    for tool in self.llm_config["tools"]
                    if tool.get("function", {}).get("name") != tool_sig["function"]["name"]
                ] + [tool_sig]
            else:
                self.llm_config["tools"] = [tool_sig]

        if len(self.llm_config["tools"]) == 0:
            del self.llm_config["tools"]

        self.client = OpenAIWrapper(iostream=self._iostream, **self.llm_config)

    def can_execute_function(self, name: Union[List[str], str]) -> bool:
        """Whether the agent can execute the function."""
        names = name if isinstance(name, list) else [name]
        return all([n in self._function_map for n in names])

    @property
    def function_map(self) -> Dict[str, Callable]:
        """Return the function map."""
        return self._function_map

    def _wrap_function(self, func: F) -> F:
        """Wrap the function to dump the return value to json.

        Handles both sync and async functions.

        Args:
            func: the function to be wrapped.

        Returns:
            The wrapped function.
        """

        @load_basemodels_if_needed
        @functools.wraps(func)
        def _wrapped_func(*args, **kwargs):
            retval = func(*args, **kwargs)

            return serialize_to_str(retval)

        @load_basemodels_if_needed
        @functools.wraps(func)
        async def _a_wrapped_func(*args, **kwargs):
            retval = await func(*args, **kwargs)
            return serialize_to_str(retval)

        wrapped_func = _a_wrapped_func if inspect.iscoroutinefunction(func) else _wrapped_func

        # needed for testing
        wrapped_func._origin = func

        return wrapped_func

    def register_for_llm(
        self,
        *,
        name: Optional[str] = None,
        description: Optional[str] = None,
        api_style: Literal["function", "tool"] = "tool",
    ) -> Callable[[F], F]:
        """Decorator factory for registering a function to be used by an agent.

        It's return value is used to decorate a function to be registered to the agent. The function uses type hints to
        specify the arguments and return type. The function name is used as the default name for the function,
        but a custom name can be provided. The function description is used to describe the function in the
        agent's configuration.

        Args:
            name (optional(str)): name of the function. If None, the function name will be used (default: None).
            description (optional(str)): description of the function (default: None). It is mandatory
                for the initial decorator, but the following ones can omit it.
            api_style: (literal): the API style for function call.
                For Azure OpenAI API, use version 2023-12-01-preview or later.
                `"function"` style will be deprecated. For earlier version use
                `"function"` if `"tool"` doesn't work.
                See [Azure OpenAI documentation](https://learn.microsoft.com/en-us/azure/ai-services/openai/how-to/function-calling?tabs=python) for details.

        Returns:
            The decorator for registering a function to be used by an agent.

        Examples:
            ```
            @user_proxy.register_for_execution()
            @agent2.register_for_llm()
            @agent1.register_for_llm(description="This is a very useful function")
            def my_function(a: Annotated[str, "description of a parameter"] = "a", b: int, c=3.14) -> str:
                 return a + str(b * c)
            ```

            For Azure OpenAI versions prior to 2023-12-01-preview, set `api_style`
            to `"function"` if `"tool"` doesn't work:
            ```
            @agent2.register_for_llm(api_style="function")
            def my_function(a: Annotated[str, "description of a parameter"] = "a", b: int, c=3.14) -> str:
                 return a + str(b * c)
            ```

        """

        def _decorator(func: F) -> F:
            """Decorator for registering a function to be used by an agent.

            Args:
                func: the function to be registered.

            Returns:
                The function to be registered, with the _description attribute set to the function description.

            Raises:
                ValueError: if the function description is not provided and not propagated by a previous decorator.
                RuntimeError: if the LLM config is not set up before registering a function.

            """
            # name can be overwritten by the parameter, by default it is the same as function name
            if name:
                func._name = name
            elif not hasattr(func, "_name"):
                func._name = func.__name__

            # description is propagated from the previous decorator, but it is mandatory for the first one
            if description:
                func._description = description
            else:
                if not hasattr(func, "_description"):
                    raise ValueError("Function description is required, none found.")

            # get JSON schema for the function
            f = get_function_schema(func, name=func._name, description=func._description)

            # register the function to the agent if there is LLM config, raise an exception otherwise
            if self.llm_config is None:
                raise RuntimeError("LLM config must be setup before registering a function for LLM.")

            if api_style == "function":
                f = f["function"]
                self.update_function_signature(f, is_remove=False)
            elif api_style == "tool":
                self.update_tool_signature(f, is_remove=False)
            else:
                raise ValueError(f"Unsupported API style: {api_style}")

            return func

        return _decorator

    def register_for_execution(
        self,
        name: Optional[str] = None,
    ) -> Callable[[F], F]:
        """Decorator factory for registering a function to be executed by an agent.

        It's return value is used to decorate a function to be registered to the agent.

        Args:
            name (optional(str)): name of the function. If None, the function name will be used (default: None).

        Returns:
            The decorator for registering a function to be used by an agent.

        Examples:
            ```
            @user_proxy.register_for_execution()
            @agent2.register_for_llm()
            @agent1.register_for_llm(description="This is a very useful function")
            def my_function(a: Annotated[str, "description of a parameter"] = "a", b: int, c=3.14):
                 return a + str(b * c)
            ```

        """

        def _decorator(func: F) -> F:
            """Decorator for registering a function to be used by an agent.

            Args:
                func: the function to be registered.

            Returns:
                The function to be registered, with the _description attribute set to the function description.

            Raises:
                ValueError: if the function description is not provided and not propagated by a previous decorator.

            """
            # name can be overwritten by the parameter, by default it is the same as function name
            if name:
                func._name = name
            elif not hasattr(func, "_name"):
                func._name = func.__name__

            self.register_function({func._name: self._wrap_function(func)})

            return func

        return _decorator

    def register_model_client(self, model_client_cls: ModelClient, **kwargs):
        """Register a model client.

        Args:
            model_client_cls: A custom client class that follows the Client interface
            **kwargs: The kwargs for the custom client class to be initialized with
        """
        self.client.register_model_client(model_client_cls, **kwargs)

    def register_hook(self, hookable_method: str, hook: Callable):
        """
        Registers a hook to be called by a hookable method, in order to add a capability to the agent.
        Registered hooks are kept in lists (one per hookable method), and are called in their order of registration.

        Args:
            hookable_method: A hookable method name implemented by ConversableAgent.
            hook: A method implemented by a subclass of AgentCapability.
        """
        assert hookable_method in self.hook_lists, f"{hookable_method} is not a hookable method."
        hook_list = self.hook_lists[hookable_method]
        assert hook not in hook_list, f"{hook} is already registered as a hook."
        hook_list.append(hook)

    def process_all_messages_before_reply(self, messages: List[Dict]) -> List[Dict]:
        """
        Calls any registered capability hooks to process all messages, potentially modifying the messages.
        """
        hook_list = self.hook_lists["process_all_messages_before_reply"]
        # If no hooks are registered, or if there are no messages to process, return the original message list.
        if len(hook_list) == 0 or messages is None:
            return messages

        # Call each hook (in order of registration) to process the messages.
        processed_messages = messages
        for hook in hook_list:
            processed_messages = hook(processed_messages)
        return processed_messages

    def process_last_received_message(self, messages):
        """
        Calls any registered capability hooks to use and potentially modify the text of the last message,
        as long as the last message is not a function call or exit command.
        """

        # If any required condition is not met, return the original message list.
        hook_list = self.hook_lists["process_last_received_message"]
        if len(hook_list) == 0:
            return messages  # No hooks registered.
        if messages is None:
            return None  # No message to process.
        if len(messages) == 0:
            return messages  # No message to process.
        last_message = messages[-1]
        if "function_call" in last_message:
            return messages  # Last message is a function call.
        if "context" in last_message:
            return messages  # Last message contains a context key.
        if "content" not in last_message:
            return messages  # Last message has no content.
        user_text = last_message["content"]
        if not isinstance(user_text, str):
            return messages  # Last message content is not a string. TODO: Multimodal agents will use a dict here.
        if user_text == "exit":
            return messages  # Last message is an exit command.

        # Call each hook (in order of registration) to process the user's message.
        processed_user_text = user_text
        for hook in hook_list:
            processed_user_text = hook(processed_user_text)
        if processed_user_text == user_text:
            return messages  # No hooks actually modified the user's message.

        # Replace the last user message with the expanded one.
        messages = messages.copy()
        messages[-1]["content"] = processed_user_text
        return messages

    def print_usage_summary(self, mode: Union[str, List[str]] = ["actual", "total"]) -> None:
        """Print the usage summary."""
        iostream = self._iostream
        if self.client is None:
            iostream.print(f"No cost incurred from agent '{self.name}'.")
        else:
            iostream.print(f"Agent '{self.name}':")
            self.client.print_usage_summary(mode)

    def get_actual_usage(self) -> Union[None, Dict[str, int]]:
        """Get the actual usage summary."""
        if self.client is None:
            return None
        else:
            return self.client.actual_usage_summary

    def get_total_usage(self) -> Union[None, Dict[str, int]]:
        """Get the total usage summary."""
        if self.client is None:
            return None
        else:
            return self.client.total_usage_summary


def register_function(
    f: Callable[..., Any],
    *,
    caller: ConversableAgent,
    executor: ConversableAgent,
    name: Optional[str] = None,
    description: str,
) -> None:
    """Register a function to be proposed by an agent and executed for an executor.

    This function can be used instead of function decorators `@ConversationAgent.register_for_llm` and
    `@ConversationAgent.register_for_execution`.

    Args:
        f: the function to be registered.
        caller: the agent calling the function, typically an instance of ConversableAgent.
        executor: the agent executing the function, typically an instance of UserProxy.
        name: name of the function. If None, the function name will be used (default: None).
        description: description of the function. The description is used by LLM to decode whether the function
            is called. Make sure the description is properly describing what the function does or it might not be
            called by LLM when needed.

    """
    f = caller.register_for_llm(name=name, description=description)(f)
    executor.register_for_execution(name=name)(f)<|MERGE_RESOLUTION|>--- conflicted
+++ resolved
@@ -1620,12 +1620,9 @@
             - Tuple[bool, Union[str, Dict, None]]: A tuple containing a boolean indicating if the conversation
             should be terminated, and a human reply which can be a string, a dictionary, or None.
         """
-<<<<<<< HEAD
         # Function implementation...
         iostream = self._iostream
 
-=======
->>>>>>> 4a85b632
         if config is None:
             config = self
         if messages is None:
