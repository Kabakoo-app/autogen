--- conflicted
+++ resolved
@@ -1,10 +1,5 @@
-<<<<<<< HEAD
-import pytest
-from unittest import mock
-=======
 #!/usr/bin/env python3 -m pytest
 
->>>>>>> 858cec8d
 import builtins
 import json
 from typing import Any, Dict, List, Optional
@@ -1169,9 +1164,5 @@
     # test_invalid_allow_repeat_speaker()
     # test_graceful_exit_before_max_round()
     # test_clear_agents_history()
-<<<<<<< HEAD
-    test_send_intros()
-=======
     test_custom_speaker_selection_overrides_transition_graph()
-    # pass
->>>>>>> 858cec8d
+    # pass