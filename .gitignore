.docusaurus/
node_modules/
# Project
/.vs
.vscode

# Log files
*.log

# Python virtualenv
.venv*

# Byte-compiled / optimized / DLL files
__pycache__/
*.py[cod]
*$py.class

# C extensions
*.so

# Distribution / packaging
.Python
build/
develop-eggs/
dist/
downloads/
eggs/
.eggs/
lib/
lib64/
parts/
sdist/
var/
wheels/
share/python-wheels/
*.egg-info/
.installed.cfg
*.egg
MANIFEST

# PyInstaller
#  Usually these files are written by a python script from a template
#  before PyInstaller builds the exe, so as to inject date/other infos into it.
*.manifest
*.spec

# Installer logs
pip-log.txt
pip-delete-this-directory.txt

# Unit test / coverage reports
htmlcov/
.tox/
.nox/
.coverage
.coverage.*
.cache
nosetests.xml
coverage.xml
*.cover
*.py,cover
.hypothesis/
.pytest_cache/
cover/

# Translations
*.mo
*.pot

# Django stuff:
*.log
local_settings.py
db.sqlite3
db.sqlite3-journal

# Flask stuff:
instance/
.webassets-cache

# Scrapy stuff:
.scrapy

# Sphinx documentation
docs/_build/

# PyBuilder
.pybuilder/
target/

# Jupyter Notebook
.ipynb_checkpoints

# IPython
profile_default/
ipython_config.py

# pyenv
#   For a library or package, you might want to ignore these files since the code is
#   intended to run in multiple environments; otherwise, check them in:
# .python-version

# pipenv
#   According to pypa/pipenv#598, it is recommended to include Pipfile.lock in version control.
#   However, in case of collaboration, if having platform-specific dependencies or dependencies
#   having no cross-platform support, pipenv may install dependencies that don't work, or not
#   install all needed dependencies.
#Pipfile.lock

# PEP 582; used by e.g. github.com/David-OConnor/pyflow
__pypackages__/

# Celery stuff
celerybeat-schedule
celerybeat.pid

# SageMath parsed files
*.sage.py

# Environments
.env
.venv
env/
venv/
ENV/
env.bak/
venv.bak/

# Spyder project settings
.spyderproject
.spyproject

# Rope project settings
.ropeproject

# mkdocs documentation
/site

# mypy
.mypy_cache/
.dmypy.json
dmypy.json

# Pyre type checker
.pyre/

# pytype static type analyzer
.pytype/

# Cython debug symbols
cython_debug/

logs

.idea/*
.DS_Store

output/
*.pkl

# local config files
*.config.local
OAI_CONFIG_LIST
key_openai.txt
key_aoai.txt
base_aoai.txt
wolfram.txt

# DB on disk for Teachability
tmp/
test/my_tmp/*

# Storage for the AgentEval output
test/test_files/agenteval-in-out/out/

# Files created by tests
*tmp_code_*
test/agentchat/test_agent_scripts/*

# test cache
.cache_test

<<<<<<< HEAD
# RAG DB folders
.db/
=======
notebook/result.png
>>>>>>> 5b0c919d
<|MERGE_RESOLUTION|>--- conflicted
+++ resolved
@@ -179,9 +179,7 @@
 # test cache
 .cache_test
 
-<<<<<<< HEAD
+notebook/result.png
+
 # RAG DB folders
-.db/
-=======
-notebook/result.png
->>>>>>> 5b0c919d
+.db/